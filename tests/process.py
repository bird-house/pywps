##################################################################
# Copyright 2016 OSGeo Foundation,                               #
# represented by PyWPS Project Steering Committee,               #
# licensed under MIT, Please consult LICENSE.txt for details     #
##################################################################

"""Test process
"""

import os
import sys
from io import StringIO
from lxml import objectify

pywpsPath = os.path.abspath(os.path.join(os.path.split(os.path.abspath(__file__))[0],".."))
sys.path.insert(0,pywpsPath)
sys.path.append(pywpsPath)

import unittest

from pywps import Process
from pywps.app.Common import Metadata
from pywps.inout import LiteralInput
from pywps.inout import BoundingBoxInput
from pywps.inout import ComplexInput

class ProcessTestCase(unittest.TestCase):

    def test_get_input_title(self):
        """Test returning the proper input title"""

        # configure
        def donothing(*args, **kwargs):
            pass
        process = Process(donothing, "process", title="Process",
                          inputs=[
                              LiteralInput("length", title="Length"),
                              BoundingBoxInput("bbox", title="BBox", crss=[]),
                              ComplexInput("vector", title="Vector")
                          ],
                          outputs=[],
<<<<<<< HEAD
                          metadata=[Metadata('process metadata 1', 'http://example.org/1'), Metadata('process metadata 2', 'http://example.org/2')])
=======
                          metadata=[Metadata('process metadata 1', 'http://example.org/1'), Metadata('process metadata 2', 'http://example.org/2')]
>>>>>>> e2ded177
        )
        inputs = {
            input.identifier: input.title
            for input
            in process.inputs
        }
        self.assertEqual("Length", inputs['length'])
        self.assertEqual("BBox", inputs["bbox"])
        self.assertEqual("Vector", inputs["vector"])

if __name__ == "__main__":
   suite = unittest.TestLoader().loadTestsFromTestCase(ProcessTestCase)
   unittest.TextTestRunner(verbosity=4).run(suite)<|MERGE_RESOLUTION|>--- conflicted
+++ resolved
@@ -39,11 +39,7 @@
                               ComplexInput("vector", title="Vector")
                           ],
                           outputs=[],
-<<<<<<< HEAD
-                          metadata=[Metadata('process metadata 1', 'http://example.org/1'), Metadata('process metadata 2', 'http://example.org/2')])
-=======
                           metadata=[Metadata('process metadata 1', 'http://example.org/1'), Metadata('process metadata 2', 'http://example.org/2')]
->>>>>>> e2ded177
         )
         inputs = {
             input.identifier: input.title
