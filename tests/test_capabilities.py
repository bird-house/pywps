##################################################################
# Copyright 2016 OSGeo Foundation,                               #
# represented by PyWPS Project Steering Committee,               #
# licensed under MIT, Please consult LICENSE.txt for details     #
##################################################################

import unittest
import lxml
import lxml.etree
from pywps.app import Process, Service
from pywps.app.Common import Metadata
from pywps import WPS, OWS
from tests.common import assert_pywps_version, client_for

class BadRequestTest(unittest.TestCase):

    def test_bad_http_verb(self):
        client = client_for(Service())
        resp = client.put('')
        assert resp.status_code == 405  # method not allowed

    def test_bad_request_type_with_get(self):
        client = client_for(Service())
        resp = client.get('?Request=foo')
        assert resp.status_code == 400

    def test_bad_service_type_with_get(self):
        client = client_for(Service())
        resp = client.get('?service=foo')

        exception = resp.xpath('/ows:ExceptionReport'
                                '/ows:Exception')

        assert resp.status_code == 400
        assert exception[0].attrib['exceptionCode'] == 'InvalidParameterValue'

    def test_bad_request_type_with_post(self):
        client = client_for(Service())
        request_doc = WPS.Foo()
        resp = client.post_xml('', doc=request_doc)
        assert resp.status_code == 400


class CapabilitiesTest(unittest.TestCase):

    def setUp(self):
        def pr1(): pass
        def pr2(): pass
<<<<<<< HEAD
        self.client = client_for(Service(processes=[
            Process(pr1, 'pr1', 'Process 1', metadata=[Metadata('pr1 metadata', 'http://example.org/pr1'), Metadata('foo', 'http://example.org/foo')]),
            Process(pr2, 'pr2', 'Process 2', metadata=[Metadata('pr2 metadata', 'http://example.org/pr2')]),
        ]))
=======
        self.client = client_for(Service(processes=[Process(pr1, 'pr1', 'Process 1', metadata=[Metadata('pr1 metadata')]), Process(pr2, 'pr2', 'Process 2', metadata=[Metadata('pr2 metadata')])]))
>>>>>>> 7c187fde

    def check_capabilities_response(self, resp):
        assert resp.status_code == 200
        assert resp.headers['Content-Type'] == 'text/xml'
        title = resp.xpath_text('/wps:Capabilities'
                                '/ows:ServiceIdentification'
                                '/ows:Title')

        assert title != ''

        names = resp.xpath_text('/wps:Capabilities'
                                '/wps:ProcessOfferings'
                                '/wps:Process'
                                '/ows:Identifier')

        assert sorted(names.split()) == ['pr1', 'pr2']

        metadatas = resp.xpath('/wps:Capabilities'
                               '/wps:ProcessOfferings'
                               '/wps:Process'
                               '/ows:Metadata')
<<<<<<< HEAD

        assert len(metadatas) == 3
=======
        assert len(metadatas) == 2
>>>>>>> 7c187fde

    def test_get_request(self):
        resp = self.client.get('?Request=GetCapabilities&service=WpS')
        self.check_capabilities_response(resp)

        # case insesitive check
        resp = self.client.get('?request=getcapabilities&service=wps')
        self.check_capabilities_response(resp)

    def test_post_request(self):
        request_doc = WPS.GetCapabilities()
        resp = self.client.post_xml(doc=request_doc)
        self.check_capabilities_response(resp)

    def test_get_bad_version(self):
        resp = self.client.get('?request=getcapabilities&service=wps&acceptversions=2001-123')
        exception = resp.xpath('/ows:ExceptionReport'
                                '/ows:Exception')
        assert resp.status_code == 400
        assert exception[0].attrib['exceptionCode'] == 'VersionNegotiationFailed'

    def test_post_bad_version(self):
        acceptedVersions_doc = OWS.AcceptVersions(
                OWS.Version('2001-123'))
        request_doc = WPS.GetCapabilities(acceptedVersions_doc)
        resp = self.client.post_xml(doc=request_doc)
        exception = resp.xpath('/ows:ExceptionReport'
                                '/ows:Exception')

        assert resp.status_code == 400
        assert exception[0].attrib['exceptionCode'] == 'VersionNegotiationFailed'

    def test_pywps_version(self):
        resp = self.client.get('?service=WPS&request=GetCapabilities')
        assert_pywps_version(resp)


def load_tests(loader=None, tests=None, pattern=None):
    if not loader:
        loader = unittest.TestLoader()
    suite_list = [
        loader.loadTestsFromTestCase(BadRequestTest),
        loader.loadTestsFromTestCase(CapabilitiesTest),
    ]
    return unittest.TestSuite(suite_list)<|MERGE_RESOLUTION|>--- conflicted
+++ resolved
@@ -46,14 +46,7 @@
     def setUp(self):
         def pr1(): pass
         def pr2(): pass
-<<<<<<< HEAD
-        self.client = client_for(Service(processes=[
-            Process(pr1, 'pr1', 'Process 1', metadata=[Metadata('pr1 metadata', 'http://example.org/pr1'), Metadata('foo', 'http://example.org/foo')]),
-            Process(pr2, 'pr2', 'Process 2', metadata=[Metadata('pr2 metadata', 'http://example.org/pr2')]),
-        ]))
-=======
         self.client = client_for(Service(processes=[Process(pr1, 'pr1', 'Process 1', metadata=[Metadata('pr1 metadata')]), Process(pr2, 'pr2', 'Process 2', metadata=[Metadata('pr2 metadata')])]))
->>>>>>> 7c187fde
 
     def check_capabilities_response(self, resp):
         assert resp.status_code == 200
@@ -75,12 +68,8 @@
                                '/wps:ProcessOfferings'
                                '/wps:Process'
                                '/ows:Metadata')
-<<<<<<< HEAD
 
-        assert len(metadatas) == 3
-=======
         assert len(metadatas) == 2
->>>>>>> 7c187fde
 
     def test_get_request(self):
         resp = self.client.get('?Request=GetCapabilities&service=WpS')
