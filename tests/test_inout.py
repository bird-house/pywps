--- conflicted
+++ resolved
@@ -16,12 +16,9 @@
 import json
 from pywps import inout
 import base64
-<<<<<<< HEAD
+
 from pywps import Format, FORMATS
-=======
-from pywps import Format
 from pywps.app.Common import Metadata
->>>>>>> 2a8d9ee4
 from pywps.validator import get_validator
 from pywps.inout.basic import IOHandler, SOURCE_TYPE, SimpleHandler, BBoxInput, BBoxOutput, \
     ComplexInput, ComplexOutput, LiteralOutput, LiteralInput, _is_textfile
@@ -138,7 +135,7 @@
         self._test_outout(SOURCE_TYPE.FILE)
         with self.assertRaises(TypeError):
             self.iohandler[0].data = '5'
-            
+
     def test_url(self):
 
         wfsResource = 'http://demo.mapserver.org/cgi-bin/wfs?' \
