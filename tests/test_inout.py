"""Unit tests for IOs
"""
##################################################################
# Copyright 2018 Open Source Geospatial Foundation and others    #
# licensed under MIT, Please consult LICENSE.txt for details     #
##################################################################

from __future__ import absolute_import
import requests
import os
import tempfile
import datetime
import unittest
from pywps import Format
from pywps.validator import get_validator
from pywps import NAMESPACES
from pywps.inout.basic import IOHandler, SOURCE_TYPE, SimpleHandler, BBoxInput, BBoxOutput, \
    ComplexInput, ComplexOutput, LiteralOutput, LiteralInput, _is_textfile
from pywps.inout import BoundingBoxInput as BoundingBoxInputXML
from pywps.inout.literaltypes import convert, AllowedValue
from pywps._compat import StringIO, text_type
from pywps.validator.base import emptyvalidator
from pywps.exceptions import InvalidParameterValue
from pywps.validator.mode import MODE
from pywps.inout.basic import UOM
from pywps._compat import PY2

from lxml import etree

DATA_DIR = os.path.join(os.path.abspath(os.path.dirname(__file__)), 'data')


def get_data_format(mime_type):
    return Format(mime_type=mime_type, validate=get_validator(mime_type))


class IOHandlerTest(unittest.TestCase):
    """IOHandler test cases"""

    def setUp(self):
        tmp_dir = tempfile.mkdtemp()
        self.iohandler = IOHandler(workdir=tmp_dir)
        self._value = 'lalala'

    def tearDown(self):
        pass

    def test_basic_IOHandler(self):
        """Test basic IOHandler"""
        self.assertTrue(os.path.isdir(self.iohandler.workdir))

    def test_validator(self):
        """Test available validation function
        """
        self.assertEqual(self.iohandler.validator, emptyvalidator)

    def _test_outout(self, source_type, suffix=''):
        """Test all outputs"""

        self.assertEqual(source_type, self.iohandler.source_type,
                         'Source type properly set')

        self.assertEqual(self._value, self.iohandler.data, 'Data obtained')

        if self.iohandler.source_type == SOURCE_TYPE.STREAM:
            source = StringIO(text_type(self._value))
            self.iohandler.stream = source

        file_path = self.iohandler.file
        self.assertTrue(file_path.endswith(suffix))
        file_handler = open(file_path)
        self.assertEqual(self._value, file_handler.read(), 'File obtained')
        file_handler.close()

        if self.iohandler.source_type == SOURCE_TYPE.STREAM:
            source = StringIO(text_type(self._value))
            self.iohandler.stream = source

        stream_val = self.iohandler.stream.read()
        self.iohandler.stream.close()

        if PY2 and isinstance(stream_val, str):
            self.assertEqual(self._value, stream_val.decode('utf-8'),
                             'Stream obtained')
        elif not PY2 and isinstance(stream_val, bytes):
            self.assertEqual(self._value, stream_val.decode('utf-8'),
                             'Stream obtained')
        else:
            self.assertEqual(self._value, stream_val,
                             'Stream obtained')

        if self.iohandler.source_type == SOURCE_TYPE.STREAM:
            source = StringIO(text_type(self._value))
            self.iohandler.stream = source

        # self.assertEqual(stream_val, self.iohandler.memory_object,
        #                 'Memory object obtained')

    def test_data(self):
        """Test data input IOHandler"""
        self.iohandler.data = self._value
        self.iohandler.data_format = Format('foo', extension='.foo')
        self._test_outout(SOURCE_TYPE.DATA, '.foo')

    def test_stream(self):
        """Test stream input IOHandler"""
        source = StringIO(text_type(self._value))
        self.iohandler.stream = source
        self._test_outout(SOURCE_TYPE.STREAM)

    def test_file(self):
        """Test file input IOHandler"""
        (fd, tmp_file) = tempfile.mkstemp()
        source = tmp_file
        file_handler = open(tmp_file, 'w')
        file_handler.write(self._value)
        file_handler.close()
        self.iohandler.file = source
        self._test_outout(SOURCE_TYPE.FILE)

    def test_url(self):

        wfsResource = 'http://demo.mapserver.org/cgi-bin/wfs?' \
                      'service=WFS&version=1.1.0&' \
                      'request=GetFeature&' \
                      'typename=continents&maxfeatures=2'
        self._value = requests.get(wfsResource).text
        self.iohandler.url = wfsResource
        self._test_outout(SOURCE_TYPE.URL)

    def test_workdir(self):
        """Test workdir"""
        workdir = tempfile.mkdtemp()
        self.iohandler.workdir = workdir
        self.assertTrue(os.path.isdir(self.iohandler.workdir))

        # make another
        workdir = tempfile.mkdtemp()
        self.iohandler.workdir = workdir
        self.assertTrue(os.path.isdir(self.iohandler.workdir))

    def test_memory(self):
        """Test data input IOHandler"""
        self.skipTest('Memory object not implemented')

    def test_data_bytes(self):
        self._value = b'aa'

        self.iohandler.data = self._value
        self.assertEqual(self.iohandler.source_type, SOURCE_TYPE.DATA,
                         'Source type properly set')

        # test the data handle
        self.assertEqual(self._value, self.iohandler.data, 'Data obtained')

        # test the file handle
        file_handler = open(self.iohandler.file, 'rb')
        self.assertEqual(self._value, file_handler.read(), 'File obtained')
        file_handler.close()

        # test the stream handle
        stream_data = self.iohandler.stream.read()
        self.iohandler.stream.close()
        self.assertEqual(self._value, stream_data, 'Stream obtained')

    def test_is_textfile(self):
        geotiff = os.path.join(DATA_DIR, 'geotiff', 'dem.tiff')
        self.assertFalse(_is_textfile(geotiff))
        gml = os.path.join(DATA_DIR, 'gml', 'point.gml')
        self.assertTrue(_is_textfile(gml))
        geojson = os.path.join(DATA_DIR, 'json', 'point.geojson')
        self.assertTrue(_is_textfile(geojson))


class ComplexInputTest(unittest.TestCase):
    """ComplexInput test cases"""

    def setUp(self):
        self.tmp_dir = tempfile.mkdtemp()
        data_format = get_data_format('application/json')
        self.complex_in = ComplexInput(identifier="complexinput",
                                       title='MyComplex',
                                       abstract='My complex input',
                                       keywords=['kw1', 'kw2'],
                                       workdir=self.tmp_dir,
                                       supported_formats=[data_format])

        self.complex_in.data = "Hallo world!"

    def test_validator(self):
        self.assertEqual(self.complex_in.data_format.validate,
                         get_validator('application/json'))
        self.assertEqual(self.complex_in.validator,
                         get_validator('application/json'))
        frmt = get_data_format('application/json')

        def my_validate():
            return True

        frmt.validate = my_validate
        self.assertNotEqual(self.complex_in.validator, frmt.validate)

    def test_contruct(self):
        self.assertIsInstance(self.complex_in, ComplexInput)

    def test_data_format(self):
        self.assertIsInstance(self.complex_in.supported_formats[0], Format)

    def test_json_out(self):
        self.skipTest('json property now in pywps.inout.inputs.ComplexInput')
        out = self.complex_in.json

        self.assertEqual(out['workdir'], self.tmp_dir, 'Workdir defined')
        self.assertTrue(out['file'], 'There is no file')
        self.assertTrue(out['supported_formats'], 'There are some formats')
        self.assertEqual(len(out['supported_formats']), 1, 'There is one formats')
        self.assertEqual(out['title'], 'MyComplex', 'Title not set but existing')
        self.assertEqual(out['abstract'], 'My complex input', 'Abstract not set but existing')
        self.assertEqual(out['keywords'], ['kw1', 'kw2'], 'Keywords not set but existing')
        self.assertEqual(out['identifier'], 'complexinput', 'identifier set')
        self.assertEqual(out['type'], 'complex', 'it is complex input')
        self.assertTrue(out['data_format'], 'data_format set')
        self.assertEqual(out['data_format']['mime_type'], 'application/json', 'data_format set')


<<<<<<< HEAD
class DodsComplexInputTest(unittest.TestCase):
    """ComplexInput test cases"""

    def setUp(self):
        self.tmp_dir = tempfile.mkdtemp()
        data_format = get_data_format('application/x-ogc-dods')
        self.complex_in = ComplexInput(identifier="complexinput",
                                       title='MyComplex',
                                       abstract='My complex input',
                                       keywords=['kw1', 'kw2'],
                                       workdir=self.tmp_dir,
                                       data_format=data_format,
                                       supported_formats=[data_format, get_data_format('application/x-netcdf')])

        self.complex_in.href = "http://test.opendap.org:80/opendap/netcdf/examples/sresa1b_ncar_ccsm3_0_run1_200001.nc"

    def test_validator(self):
        self.assertEqual(self.complex_in.data_format.validate,
                       get_validator('application/x-ogc-dods'))
        self.assertEqual(self.complex_in.validator,
                         get_validator('application/x-ogc-dods'))
        frmt = get_data_format('application/x-ogc-dods')
        def my_validate():
            return True
        frmt.validate = my_validate
        self.assertNotEqual(self.complex_in.validator, frmt.validate)

    def test_contruct(self):
        self.assertIsInstance(self.complex_in, ComplexInput)




=======
>>>>>>> 99aa0064
class ComplexOutputTest(unittest.TestCase):
    """ComplexOutput test cases"""

    def setUp(self):
        tmp_dir = tempfile.mkdtemp()
        data_format = get_data_format('application/json')
        self.complex_out = ComplexOutput(identifier="complexinput", workdir=tmp_dir,
                                         data_format=data_format,
                                         supported_formats=[data_format])

    def test_contruct(self):
        self.assertIsInstance(self.complex_out, ComplexOutput)

    def test_data_format(self):
        self.assertIsInstance(self.complex_out.data_format, Format)

    def test_storage(self):
        class Storage(object):
            pass
        storage = Storage()
        self.complex_out.store = storage
        self.assertEqual(self.complex_out.store, storage)

    def test_validator(self):
        self.assertEqual(self.complex_out.validator,
                         get_validator('application/json'))


class SimpleHandlerTest(unittest.TestCase):
    """SimpleHandler test cases"""

    def setUp(self):

        data_type = 'integer'

        self.simple_handler = SimpleHandler(data_type=data_type)

    def test_contruct(self):
        self.assertIsInstance(self.simple_handler, SimpleHandler)

    def test_data_type(self):
        self.assertEqual(convert(self.simple_handler.data_type, '1'), 1)


class LiteralInputTest(unittest.TestCase):
    """LiteralInput test cases"""

    def setUp(self):

        self.literal_input = LiteralInput(
            identifier="literalinput",
            mode=2,
            allowed_values=(1, 2, (3, 3, 12)),
            default=6,
            uoms=(UOM("metre"),))

    def test_contruct(self):
        self.assertIsInstance(self.literal_input, LiteralInput)
        self.assertEqual(len(self.literal_input.allowed_values), 3)
        self.assertIsInstance(self.literal_input.allowed_values[0], AllowedValue)
        self.assertIsInstance(self.literal_input.allowed_values[2], AllowedValue)
        self.assertEqual(self.literal_input.allowed_values[2].spacing, 3)
        self.assertEqual(self.literal_input.allowed_values[2].minval, 3)
        self.assertEqual(self.literal_input.data, 6, "Default value set to 6")

    def test_valid(self):
        self.assertEqual(self.literal_input.data, 6)
        self.literal_input.data = 1
        self.assertEqual(self.literal_input.data, 1)

        with self.assertRaises(InvalidParameterValue):
            self.literal_input.data = 5

        with self.assertRaises(InvalidParameterValue):
            self.literal_input.data = "a"

        with self.assertRaises(InvalidParameterValue):
            self.literal_input.data = 15

        self.literal_input.data = 6
        self.assertEqual(self.literal_input.data, 6)

    def test_json_out(self):
        self.literal_input.data = 9
        out = self.literal_input.json

        self.assertTrue('uoms' in out, 'UOMs does not exist')
        self.assertTrue('uom' in out, 'uom exists')
        self.assertFalse(out['workdir'], 'Workdir exist')
        self.assertEqual(out['data_type'], 'integer', 'Data type is integer')
        self.assertFalse(out['abstract'], 'abstract exist')
        self.assertFalse(out['keywords'], 'keywords exist')
        self.assertFalse(out['title'], 'title exist')
        self.assertEqual(out['data'], 9, 'data set')
        self.assertEqual(out['mode'], MODE.STRICT, 'Mode set')
        self.assertEqual(out['identifier'], 'literalinput', 'identifier set')
        self.assertEqual(out['type'], 'literal', 'it\'s literal input')
        self.assertEqual(len(out['allowed_values']), 3, '3 allowed values')
        self.assertEqual(out['allowed_values'][0]['value'], 1, 'allowed value 1')

    def test_json_out_datetime(self):
        inpt = LiteralInput(
            identifier="datetime",
            mode=2,
            data_type='dateTime')
        inpt.data = "2017-04-20T12:30:00"
        out = inpt.json
        self.assertEqual(out['data'], datetime.datetime(2017, 4, 20, 12, 30, 0), 'datetime set')

    def test_json_out_time(self):
        inpt = LiteralInput(
            identifier="time",
            mode=2,
            data_type='time')
        inpt.data = "12:30:00"
        out = inpt.json
        self.assertEqual(out['data'], datetime.time(12, 30, 0), 'time set')

    def test_json_out_date(self):
        inpt = LiteralInput(
            identifier="date",
            mode=2,
            data_type='date')
        inpt.data = "2017-04-20"
        out = inpt.json
        self.assertEqual(out['data'], datetime.date(2017, 4, 20), 'date set')


class LiteralOutputTest(unittest.TestCase):
    """LiteralOutput test cases"""

    def setUp(self):

        self.literal_output = LiteralOutput("literaloutput", data_type="integer")

    def test_contruct(self):
        self.assertIsInstance(self.literal_output, LiteralOutput)

    def test_storage(self):
        class Storage(object):
            pass
        storage = Storage()
        self.literal_output.store = storage
        self.assertEqual(self.literal_output.store, storage)


class BoxInputTest(unittest.TestCase):
    """BBoxInput test cases"""

    def setUp(self):

        self.bbox_input = BBoxInput("bboxinput", dimensions=2)
        self.bbox_input.ll = [0, 1]
        self.bbox_input.ur = [2, 4]

    def test_contruct(self):
        self.assertIsInstance(self.bbox_input, BBoxInput)

    def test_json_out(self):
        out = self.bbox_input.json

        self.assertTrue(out['identifier'], 'identifier exists')
        self.assertFalse(out['title'], 'title exists')
        self.assertFalse(out['abstract'], 'abstract set')
        self.assertEqual(out['type'], 'bbox', 'type set')
        self.assertTupleEqual(out['bbox'], ([0, 1], [2, 4]), 'data are tehre')
        self.assertEqual(out['dimensions'], 2, 'Dimensions set')


class BoxOutputTest(unittest.TestCase):
    """BoundingBoxOutput test cases"""

    def setUp(self):

        self.bbox_out = BBoxOutput("bboxoutput")

    def test_contruct(self):
        self.assertIsInstance(self.bbox_out, BBoxOutput)

    def test_storage(self):
        class Storage(object):
            pass
        storage = Storage()
        self.bbox_out.store = storage
        self.assertEqual(self.bbox_out.store, storage)


def load_tests(loader=None, tests=None, pattern=None):
    if not loader:
        loader = unittest.TestLoader()
    suite_list = [
        loader.loadTestsFromTestCase(IOHandlerTest),
        loader.loadTestsFromTestCase(ComplexInputTest),
        loader.loadTestsFromTestCase(DodsComplexInputTest),
        loader.loadTestsFromTestCase(ComplexOutputTest),
        loader.loadTestsFromTestCase(SimpleHandlerTest),
        loader.loadTestsFromTestCase(LiteralInputTest),
        loader.loadTestsFromTestCase(LiteralOutputTest),
        loader.loadTestsFromTestCase(BoxInputTest),
        loader.loadTestsFromTestCase(BoxOutputTest)
    ]
    return unittest.TestSuite(suite_list)<|MERGE_RESOLUTION|>--- conflicted
+++ resolved
@@ -223,7 +223,6 @@
         self.assertEqual(out['data_format']['mime_type'], 'application/json', 'data_format set')
 
 
-<<<<<<< HEAD
 class DodsComplexInputTest(unittest.TestCase):
     """ComplexInput test cases"""
 
@@ -246,8 +245,10 @@
         self.assertEqual(self.complex_in.validator,
                          get_validator('application/x-ogc-dods'))
         frmt = get_data_format('application/x-ogc-dods')
+
         def my_validate():
             return True
+
         frmt.validate = my_validate
         self.assertNotEqual(self.complex_in.validator, frmt.validate)
 
@@ -255,10 +256,6 @@
         self.assertIsInstance(self.complex_in, ComplexInput)
 
 
-
-
-=======
->>>>>>> 99aa0064
 class ComplexOutputTest(unittest.TestCase):
     """ComplexOutput test cases"""
 
