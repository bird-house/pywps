--- conflicted
+++ resolved
@@ -218,15 +218,9 @@
             version = '1.0.0'
             raw = True,
             inputs = {'dods': [{
-<<<<<<< HEAD
-                      'identifier': 'dods',
-                      'href': href,
-                      }]}
-=======
                 'identifier': 'dods',
                 'href': href,
             }]}
->>>>>>> 1d23e09d
             store_execute = False
             lineage = False
             outputs = ['conventions']
@@ -237,14 +231,11 @@
         resp = service.execute('my_opendap_process', request, 'fakeuuid')
         self.assertEqual(resp.outputs['conventions'].data, u'CF-1.0')
         self.assertEqual(resp.outputs['outdods'].url, href)
-<<<<<<< HEAD
-=======
         self.assertTrue(resp.outputs['outdods'].as_reference)
         self.assertFalse(resp.outputs['ncraw'].as_reference)
         with open(os.path.join(DATA_DIR, 'netcdf', 'time.nc'), 'rb') as f:
             data = f.read()
         self.assertEqual(resp.outputs['ncraw'].data, data)
->>>>>>> 1d23e09d
 
     def test_input_parser(self):
         """Test input parsing
@@ -260,18 +251,10 @@
             operation = 'execute'
             version = '1.0.0'
             inputs = {'complex': [{
-<<<<<<< HEAD
-                      'identifier': 'complex',
-                      'mimeType': 'text/gml',
-                      'data': 'the data'
-                      }]}
-            http_request = FakeHttpRequest()
-=======
                 'identifier': 'complex',
                 'mimeType': 'text/gml',
                 'data': 'the data'
             }]}
->>>>>>> 1d23e09d
         request = FakeRequest()
 
         try:
@@ -344,17 +327,10 @@
         class FakeRequest():
             def __init__(self, mimetype):
                 self.outputs = {'mimetype': {
-<<<<<<< HEAD
-                                'identifier': 'mimetype',
-                                'mimetype': mimetype,
-                                'data': 'the data'
-                                }}
-=======
                     'identifier': 'mimetype',
                     'mimetype': mimetype,
                     'data': 'the data'
                 }}
->>>>>>> 1d23e09d
 
             identifier = 'get_mimetype_process'
             service = 'wps'
