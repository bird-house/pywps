##################################################################
# Copyright 2016 OSGeo Foundation,                               #
# represented by PyWPS Project Steering Committee,               #
# licensed under MIT, Please consult LICENSE.txt for details     #
##################################################################

import unittest
from collections import namedtuple
from pywps import Process, Service, LiteralInput, ComplexInput, BoundingBoxInput
from pywps import LiteralOutput, ComplexOutput, BoundingBoxOutput
from pywps import E, WPS, OWS, OGCTYPE, Format, NAMESPACES, OGCUNIT
from pywps.inout.literaltypes import LITERAL_DATA_TYPES
from pywps.app.basic import xpath_ns
<<<<<<< HEAD
from pywps.app.Common import Metadata 
=======
from pywps.app.Common import Metadata
>>>>>>> 7c187fde
from pywps.inout.formats import Format
from pywps.inout.literaltypes import AllowedValue
from pywps.validator.allowed_value import ALLOWEDVALUETYPE

from tests.common import assert_pywps_version, client_for

ProcessDescription = namedtuple('ProcessDescription', ['identifier', 'inputs', 'metadata'])


def get_data_type(el):
    if el.text in LITERAL_DATA_TYPES:
        return el.text
    raise RuntimeError("Can't parse data type")


def get_describe_result(resp):
    assert resp.status_code == 200
    assert resp.headers['Content-Type'] == 'text/xml'
    result = []
    for desc_el in resp.xpath('/wps:ProcessDescriptions/ProcessDescription'):
        [identifier_el] = xpath_ns(desc_el, './ows:Identifier')
        metadata = []
        inputs = []
<<<<<<< HEAD
=======
        metadata = []
>>>>>>> 7c187fde
        for metadata_el in xpath_ns(desc_el, './ows:Metadata'):
            metadata.append(metadata_el.attrib['{http://www.w3.org/1999/xlink}title'])
        for input_el in xpath_ns(desc_el, './DataInputs/Input'):
            [input_identifier_el] = xpath_ns(input_el, './ows:Identifier')
            input_identifier = input_identifier_el.text
            literal_data_el_list = xpath_ns(input_el, './LiteralData')
            complex_data_el_list = xpath_ns(input_el, './ComplexData')
            if literal_data_el_list:
                [literal_data_el] = literal_data_el_list
                [data_type_el] = xpath_ns(literal_data_el, './ows:DataType')
                data_type = get_data_type(data_type_el)
                inputs.append((input_identifier, 'literal', data_type))
            elif complex_data_el_list:
                [complex_data_el] = complex_data_el_list
                formats = []
                for format_el in xpath_ns(complex_data_el,
                                          './Supported/Format'):
                    [mimetype_el] = xpath_ns(format_el, './ows:MimeType')
                    formats.append({'mime_type': mimetype_el.text})
                inputs.append((input_identifier, 'complex', formats))
            else:
                raise RuntimeError("Can't parse input description")
        result.append(ProcessDescription(identifier_el.text, inputs, metadata))
    return result


class DescribeProcessTest(unittest.TestCase):

    def setUp(self):
        def hello(request): pass
        def ping(request): pass
        processes = [
            Process(hello, 'hello', 'Process Hello', metadata=[Metadata('hello metadata', 'http://example.org/hello')]),
            Process(ping, 'ping', 'Process Ping', metadata=[Metadata('ping metadata', 'http://example.org/ping')]),
        ]
        self.client = client_for(Service(processes=processes))

    def test_get_request_all_args(self):
        resp = self.client.get('?Request=DescribeProcess&service=wps&version=1.0.0&identifier=all')
        identifiers = [desc.identifier for desc in get_describe_result(resp)]
        metadata = [desc.metadata for desc in get_describe_result(resp)]
 
        assert 'ping' in identifiers
        assert 'hello' in identifiers
        assert_pywps_version(resp)
        assert 'hello metadata' in [item for sublist in metadata for item in sublist]

    def test_get_request_zero_args(self):
        resp = self.client.get('?Request=DescribeProcess&version=1.0.0&service=wps')
        assert resp.status_code == 400 # bad request, identifier is missing

    def test_get_request_nonexisting_process_args(self):
        resp = self.client.get('?Request=DescribeProcess&version=1.0.0&service=wps&identifier=NONEXISTINGPROCESS')
        assert resp.status_code == 400

    def test_post_request_zero_args(self):
        request_doc = WPS.DescribeProcess()
        resp = self.client.post_xml(doc=request_doc)
        assert resp.status_code == 400

    def test_get_one_arg(self):
        resp = self.client.get('?service=wps&version=1.0.0&Request=DescribeProcess&identifier=hello')
        assert [pr.identifier for pr in get_describe_result(resp)] == ['hello']

    def test_post_one_arg(self):
        request_doc = WPS.DescribeProcess(
            OWS.Identifier('hello'),
            version='1.0.0'
        )
        resp = self.client.post_xml(doc=request_doc)
        assert [pr.identifier for pr in get_describe_result(resp)] == ['hello']

    def test_get_two_args(self):
        resp = self.client.get('?Request=DescribeProcess'
                               '&service=wps'
                               '&version=1.0.0'
                               '&identifier=hello,ping')
        result = get_describe_result(resp)
        assert [pr.identifier for pr in result] == ['hello', 'ping']

    def test_post_two_args(self):
        request_doc = WPS.DescribeProcess(
            OWS.Identifier('hello'),
            OWS.Identifier('ping'),
            version='1.0.0'
        )
        resp = self.client.post_xml(doc=request_doc)
        result = get_describe_result(resp)
        assert [pr.identifier for pr in result] == ['hello', 'ping']


class DescribeProcessInputTest(unittest.TestCase):

    def describe_process(self, process):
        client = client_for(Service(processes=[process]))
        resp = client.get('?service=wps&version=1.0.0&Request=DescribeProcess&identifier=%s'
                          % process.identifier)
        [result] = get_describe_result(resp)
        return result

    def test_one_literal_string_input(self):
        def hello(request): pass
        hello_process = Process(
                hello,
                'hello',
                'Process Hello',
                inputs=[LiteralInput('the_name', 'Input name')],
<<<<<<< HEAD
=======
                metadata=[Metadata('process metadata 1', 'http://example.org/1'), Metadata('process metadata 2', 'http://example.org/2')]
>>>>>>> 7c187fde
        )
        result = self.describe_process(hello_process)
        assert result.inputs == [('the_name', 'literal', 'integer')]
        assert result.metadata == ['process metadata 1', 'process metadata 2']

    def test_one_literal_integer_input(self):
        def hello(request): pass
        hello_process = Process(hello, 'hello',
                                'Process Hello',
                                inputs=[LiteralInput('the_number',
                                                     'Input number',
                                                     data_type='positiveInteger')])
        result = self.describe_process(hello_process)
        assert result.inputs == [('the_number', 'literal', 'positiveInteger')]


class InputDescriptionTest(unittest.TestCase):

    def test_literal_integer_input(self):
        literal = LiteralInput('foo', 'Literal foo', data_type='positiveInteger', uoms=['metre'])
        doc = literal.describe_xml()
        self.assertEqual(doc.tag, E.Input().tag)
        [identifier_el] = xpath_ns(doc, './ows:Identifier')
        self.assertEqual(identifier_el.text, 'foo')
        [type_el] = xpath_ns(doc, './LiteralData/ows:DataType')
        self.assertEqual(type_el.text, 'positiveInteger')
        self.assertEqual(type_el.attrib['{%s}reference' % NAMESPACES['ows']],
            OGCTYPE['positiveInteger'])
        anyvalue = xpath_ns(doc, './LiteralData/ows:AnyValue')
        self.assertEqual(len(anyvalue), 1)

    def test_literal_allowed_values_input(self):
        """Test all around allowed_values
        """
        literal = LiteralInput(
            'foo',
            'Foo',
            data_type='integer',
            uoms=['metre'],
            allowed_values=(
                1, 2, (5, 10), (12, 4, 24),
                AllowedValue(
                    allowed_type=ALLOWEDVALUETYPE.RANGE,
                    minval=30,
                    maxval=33,
                    range_closure='closed-open')
            )
        )
        doc = literal.describe_xml()

        allowed_values = xpath_ns(doc, './LiteralData/ows:AllowedValues')
        self.assertEqual(len(allowed_values), 1)

        allowed_value = allowed_values[0]

        values = xpath_ns(allowed_value, './ows:Value')
        ranges = xpath_ns(allowed_value, './ows:Range')

        self.assertEqual(len(values), 2)
        self.assertEqual(len(ranges), 3)

    def test_complex_input_identifier(self):
        complex_in = ComplexInput('foo', 'Complex foo', supported_formats=[Format('bar/baz')])
        doc = complex_in.describe_xml()
        self.assertEqual(doc.tag, E.Input().tag)
        [identifier_el] = xpath_ns(doc, './ows:Identifier')
        self.assertEqual(identifier_el.text, 'foo')

    def test_complex_input_default_and_supported(self):
        complex_in = ComplexInput(
            'foo',
            'Complex foo',
            supported_formats=[
                Format('a/b'),
                Format('c/d')
            ]
        )
        doc = complex_in.describe_xml()
        [default_format] = xpath_ns(doc, './ComplexData/Default/Format')
        [default_mime_el] = xpath_ns(default_format, './MimeType')
        self.assertEqual(default_mime_el.text, 'a/b')
        supported_mime_types = []
        for supported_el in xpath_ns(doc, './ComplexData/Supported/Format'):
            [mime_el] = xpath_ns(supported_el, './MimeType')
            supported_mime_types.append(mime_el.text)
        self.assertEqual(supported_mime_types, ['a/b', 'c/d'])

    def test_bbox_input(self):
        bbox = BoundingBoxInput('bbox', 'BBox foo',
                                crss=["EPSG:4326", "EPSG:3035"])
        doc = bbox.describe_xml()
        [inpt] = xpath_ns(doc, '/Input')
        [default_crs] = xpath_ns(doc, './BoundingBoxData/Default/CRS')
        supported = xpath_ns(doc, './BoundingBoxData/Supported/CRS')
        self.assertEqual(inpt.attrib['minOccurs'], '1')
        self.assertEqual(default_crs.text, 'EPSG:4326')
        self.assertEqual(len(supported), 2)

class OutputDescriptionTest(unittest.TestCase):

    def test_literal_output(self):
        literal = LiteralOutput('literal', 'Literal foo', uoms=['metre'])
        doc = literal.describe_xml()
        [output] = xpath_ns(doc, '/Output')
        [identifier] = xpath_ns(doc, '/Output/ows:Identifier')
        [data_type] = xpath_ns(doc, '/Output/LiteralOutput/ows:DataType')
        [uoms] = xpath_ns(doc, '/Output/LiteralOutput/UOMs')
        [default_uom] = xpath_ns(uoms, './Default/ows:UOM')
        supported_uoms = xpath_ns(uoms, './Supported/ows:UOM')

        assert output is not None
        assert identifier.text == 'literal'
        assert data_type.attrib['{%s}reference' % NAMESPACES['ows']] == OGCTYPE['string']
        assert uoms is not None
        assert default_uom.text == 'metre'
        assert default_uom.attrib['{%s}reference' % NAMESPACES['ows']] == OGCUNIT['metre']
        assert len(supported_uoms) == 1

    def test_complex_output(self):
        complexo = ComplexOutput('complex', 'Complex foo', [Format('GML')])
        doc = complexo.describe_xml()
        [outpt] = xpath_ns(doc, '/Output')
        [default] = xpath_ns(doc, '/Output/ComplexOutput/Default/Format/MimeType')
        supported = xpath_ns(doc,
                             '/Output/ComplexOutput/Supported/Format/MimeType')

        assert default.text == 'application/gml+xml'
        assert len(supported) == 1

    def test_bbox_output(self):
        bbox = BoundingBoxOutput('bbox', 'BBox foo',
                crss=["EPSG:4326"])
        doc = bbox.describe_xml()
        [outpt] = xpath_ns(doc, '/Output')
        [default_crs] = xpath_ns(doc, './BoundingBoxOutput/Default/CRS')
        supported = xpath_ns(doc, './BoundingBoxOutput/Supported/CRS')
        assert default_crs.text == 'EPSG:4326'
        assert len(supported) == 1


def load_tests(loader=None, tests=None, pattern=None):
    if not loader:
        loader = unittest.TestLoader()
    suite_list = [
        loader.loadTestsFromTestCase(DescribeProcessTest),
        loader.loadTestsFromTestCase(DescribeProcessInputTest),
        loader.loadTestsFromTestCase(InputDescriptionTest),
    ]
    return unittest.TestSuite(suite_list)<|MERGE_RESOLUTION|>--- conflicted
+++ resolved
@@ -11,11 +11,7 @@
 from pywps import E, WPS, OWS, OGCTYPE, Format, NAMESPACES, OGCUNIT
 from pywps.inout.literaltypes import LITERAL_DATA_TYPES
 from pywps.app.basic import xpath_ns
-<<<<<<< HEAD
-from pywps.app.Common import Metadata 
-=======
 from pywps.app.Common import Metadata
->>>>>>> 7c187fde
 from pywps.inout.formats import Format
 from pywps.inout.literaltypes import AllowedValue
 from pywps.validator.allowed_value import ALLOWEDVALUETYPE
@@ -39,10 +35,7 @@
         [identifier_el] = xpath_ns(desc_el, './ows:Identifier')
         metadata = []
         inputs = []
-<<<<<<< HEAD
-=======
         metadata = []
->>>>>>> 7c187fde
         for metadata_el in xpath_ns(desc_el, './ows:Metadata'):
             metadata.append(metadata_el.attrib['{http://www.w3.org/1999/xlink}title'])
         for input_el in xpath_ns(desc_el, './DataInputs/Input'):
@@ -84,7 +77,7 @@
         resp = self.client.get('?Request=DescribeProcess&service=wps&version=1.0.0&identifier=all')
         identifiers = [desc.identifier for desc in get_describe_result(resp)]
         metadata = [desc.metadata for desc in get_describe_result(resp)]
- 
+
         assert 'ping' in identifiers
         assert 'hello' in identifiers
         assert_pywps_version(resp)
@@ -150,10 +143,7 @@
                 'hello',
                 'Process Hello',
                 inputs=[LiteralInput('the_name', 'Input name')],
-<<<<<<< HEAD
-=======
                 metadata=[Metadata('process metadata 1', 'http://example.org/1'), Metadata('process metadata 2', 'http://example.org/2')]
->>>>>>> 7c187fde
         )
         result = self.describe_process(hello_process)
         assert result.inputs == [('the_name', 'literal', 'integer')]
