##################################################################
# Copyright 2016 OSGeo Foundation,                               #
# represented by PyWPS Project Steering Committee,               #
# licensed under MIT, Please consult LICENSE.txt for details     #
##################################################################


"""List of know mimetypes"""

# List of known complex data formats
# you can use any other, but thise are widly known and supported by popular
# software packages
# based on Web Processing Service Best Practices Discussion Paper, OGC 12-029
# http://opengeospatial.org/standards/wps

from lxml.builder import ElementMaker
from collections import namedtuple
import mimetypes
from pywps.validator.mode import MODE
from pywps.validator.base import emptyvalidator

_FORMAT = namedtuple('FormatDefintion', 'mime_type,'
                     'extension, schema')
_FORMATS = namedtuple('FORMATS', 'GEOJSON, JSON, SHP, GML, GEOTIFF, WCS,'
                                 'WCS100, WCS110, WCS20, WFS, WFS100,'
                                 'WFS110, WFS20, WMS, WMS130, WMS110,'
                                 'WMS100,'
                                 'TEXT, NETCDF')
FORMATS = _FORMATS(
    _FORMAT('application/vnd.geo+json', '.geojson', None),
    _FORMAT('application/json', '.json', None),
    _FORMAT('application/x-zipped-shp', '.zip', None),
    _FORMAT('application/gml+xml', '.gml', None),
    _FORMAT('image/tiff; subtype=geotiff', '.tiff', None),
    _FORMAT('application/xogc-wcs', '.xml', None),
    _FORMAT('application/x-ogc-wcs; version=1.0.0', '.xml', None),
    _FORMAT('application/x-ogc-wcs; version=1.1.0', '.xml', None),
    _FORMAT('application/x-ogc-wcs; version=2.0', '.xml', None),
    _FORMAT('application/x-ogc-wfs', '.xml', None),
    _FORMAT('application/x-ogc-wfs; version=1.0.0', '.xml', None),
    _FORMAT('application/x-ogc-wfs; version=1.1.0', '.xml', None),
    _FORMAT('application/x-ogc-wfs; version=2.0', '.xml', None),
    _FORMAT('application/x-ogc-wms', '.xml', None),
    _FORMAT('application/x-ogc-wms; version=1.3.0', '.xml', None),
    _FORMAT('application/x-ogc-wms; version=1.1.0', '.xml', None),
    _FORMAT('application/x-ogc-wms; version=1.0.0', '.xml', None),
<<<<<<< HEAD
    _FORMAT('text/plain', '.txt',  None),
    _FORMAT('application/x-netcdf', '.nc',  None),
=======
    _FORMAT('text/plain', '.txt', None),
    _FORMAT('application/x-netcdf', '.nc', None),
>>>>>>> 7c187fde
)


def _get_mimetypes():
    """Add FORMATS to system wide mimetypes
    """
    mimetypes.init()
    for pywps_format in FORMATS:
        mimetypes.add_type(pywps_format.mime_type, pywps_format.extension, True)
_get_mimetypes()


class Format(object):
    """Input/output format specification

    Predefined Formats are stored in :class:`pywps.inout.formats.FORMATS`

    :param str mime_type: mimetype definition
    :param str schema: xml schema definition
    :param str encoding: base64 or not
    :param function validate: function, which will perform validation. e.g.
    :param number mode: validation mode
    :param str extension: file extension
    """

    def __init__(self, mime_type,
                 schema=None, encoding=None,
                 validate=emptyvalidator, mode=MODE.SIMPLE,
                 extension=None):
        """Constructor
        """

        self._mime_type = None
        self._encoding = None
        self._schema = None

        self.mime_type = mime_type
        self.encoding = encoding
        self.schema = schema
        self.validate = validate
        self.extension = extension

    @property
    def mime_type(self):
        """Get format mime type
        :rtype: String
        """

        return self._mime_type

    @mime_type.setter
    def mime_type(self, mime_type):
        """Set format mime type
        """
        try:
            # support Format('GML')
            formatdef = getattr(FORMATS, mime_type)
            self._mime_type = formatdef.mime_type
        except AttributeError:
            # if we don't have this as a shortcut, assume it's a real mime type
            self._mime_type = mime_type

    @property
    def encoding(self):
        """Get format encoding
        :rtype: String
        """

        if self._encoding:
            return self._encoding
        else:
            return ''

    @encoding.setter
    def encoding(self, encoding):
        """Set format encoding
        """

        self._encoding = encoding

    @property
    def schema(self):
        """Get format schema
        :rtype: String
        """
        if self._schema:
            return self._schema
        else:
            return ''

    @schema.setter
    def schema(self, schema):
        """Set format schema
        """
        self._schema = schema

    def same_as(self, frmt):
        """Check input frmt, if it seems to be the same as self
        """
        return all([frmt.mime_type == self.mime_type,
                    frmt.encoding == self.encoding,
                    frmt.schema == self.schema])

    def describe_xml(self):
        """Return describe process response element
        """

        elmar = ElementMaker()
        doc = elmar.Format(
            elmar.MimeType(self.mime_type)
        )

        if self.encoding:
            doc.append(elmar.Encoding(self.encoding))

        if self.schema:
            doc.append(elmar.Schema(self.schema))

        return doc

    @property
    def json(self):
        """Get format as json
        :rtype: dict
        """
        return {
            'mime_type': self.mime_type,
            'encoding': self.encoding,
            'schema': self.schema,
            'extension': self.extension
        }

    @json.setter
    def json(self, jsonin):
        """Set format from json
        :param jsonin:
        """

        self.mime_type = jsonin['mime_type']
        self.encoding = jsonin['encoding']
        self.schema = jsonin['schema']
        self.extension = jsonin['extension']


def get_format(frmt, validator=None):
    """Return Format instance based on given pywps.inout.FORMATS keyword
    """
    # TODO this should be probably removed, it's used only in tests

    outfrmt = None

    if frmt in FORMATS._asdict():
        formatdef = FORMATS._asdict()[frmt]
        outfrmt = Format(**formatdef._asdict())
        outfrmt.validate = validator
        return outfrmt
    else:
        return Format('None', validate=validator)<|MERGE_RESOLUTION|>--- conflicted
+++ resolved
@@ -44,13 +44,8 @@
     _FORMAT('application/x-ogc-wms; version=1.3.0', '.xml', None),
     _FORMAT('application/x-ogc-wms; version=1.1.0', '.xml', None),
     _FORMAT('application/x-ogc-wms; version=1.0.0', '.xml', None),
-<<<<<<< HEAD
-    _FORMAT('text/plain', '.txt',  None),
-    _FORMAT('application/x-netcdf', '.nc',  None),
-=======
     _FORMAT('text/plain', '.txt', None),
     _FORMAT('application/x-netcdf', '.nc', None),
->>>>>>> 7c187fde
 )
 
 
