##################################################################
# Copyright 2016 OSGeo Foundation,                               #
# represented by PyWPS Project Steering Committee,               #
# licensed under MIT, Please consult LICENSE.txt for details     #
##################################################################

"""Literaltypes are used for LiteralInputs, to make sure, input data are OK
"""

from pywps._compat import urlparse
import time
from dateutil.parser import parse as date_parser
import datetime
from pywps.exceptions import InvalidParameterValue
from pywps.validator.allowed_value import RANGECLOSURETYPE
from pywps.validator.allowed_value import ALLOWEDVALUETYPE
from pywps._compat import PY2
from pywps import OWS, NAMESPACES

import logging
LOGGER = logging.getLogger('PYWPS')

LITERAL_DATA_TYPES = ('float', 'boolean', 'integer', 'string',
                      'positiveInteger', 'anyURI', 'time', 'date', 'dateTime',
                      'scale', 'angle',
                      'nonNegativeInteger')

# currently we are supporting just ^^^ data types, feel free to add support for
# more
# 'measure', 'angleList',
# 'angle', 'integerList',
# 'positiveIntegerList',
# 'lengthOrAngle', 'gridLength',
# 'measureList', 'lengthList',
# 'gridLengthList', 'scaleList', 'timeList',
# 'nonNegativeInteger', 'length'


class AnyValue(object):
    """Any value for literal input
    """

    @property
    def json(self):
        return {'type': 'anyvalue'}


class NoValue(object):
    """No value allowed
    NOTE: not really implemented
    """

    @property
    def json(self):
        return {'type': 'novalue'}


class ValuesReference(object):
    """Any value for literal input
    NOTE: not really implemented
    """

    @property
    def json(self):
        return {'type': 'valuesreference'}


class AllowedValue(AnyValue):
    """Allowed value parameters
    the values are evaluated in literal validator functions

    :param pywps.validator.allowed_value.ALLOWEDVALUETYPE allowed_type: VALUE or RANGE
    :param value: single value
    :param minval: minimal value in case of Range
    :param maxval: maximal value in case of Range
    :param spacing: spacing in case of Range
    :param pywps.input.literaltypes.RANGECLOSURETYPE range_closure:
    """

    def __init__(self, allowed_type=ALLOWEDVALUETYPE.VALUE, value=None,
                 minval=None, maxval=None, spacing=None,
                 range_closure=RANGECLOSURETYPE.CLOSED):

        AnyValue.__init__(self)

        self.allowed_type = allowed_type
        self.value = value
        self.minval = minval
        self.maxval = maxval
        self.spacing = spacing
        self.range_closure = range_closure

    def describe_xml(self):
        """Return back Element for DescribeProcess response
        """
        doc = None
        if self.allowed_type == ALLOWEDVALUETYPE.VALUE:
            doc = OWS.Value(str(self.value))
        else:
            doc = OWS.Range()
            doc.set('{%s}rangeClosure' % NAMESPACES['ows'], self.range_closure)
            doc.append(OWS.MinimumValue(str(self.minval)))
            doc.append(OWS.MaximumValue(str(self.maxval)))
            if self.spacing:
                doc.append(OWS.Spacing(str(self.spacing)))
        return doc

    @property
    def json(self):
        value = self.value
        if hasattr(value, 'json'):
            value = value.json
        return {
            'type': 'allowedvalue',
            'allowed_type': self.allowed_type,
            'value': value,
            'minval': self.minval,
            'maxval': self.maxval,
            'spacing': self.spacing,
            'range_closure': self.range_closure
        }


def get_converter(convertor):
    """function for decoration of convert
    """

    def decorator_selector(data_type, data):
        convert = None
        if data_type in LITERAL_DATA_TYPES:
            if data_type == 'string':
                convert = convert_string
            elif data_type == 'integer':
                convert = convert_integer
            elif data_type == 'float':
                convert = convert_float
            elif data_type == 'boolean':
                convert = convert_boolean
            elif data_type == 'positiveInteger':
                convert = convert_positiveInteger
            elif data_type == 'anyURI':
                convert = convert_anyURI
            elif data_type == 'time':
                convert = convert_time
            elif data_type == 'date':
                convert = convert_date
            elif data_type == 'dateTime':
                convert = convert_datetime
            elif data_type == 'scale':
                convert = convert_scale
            elif data_type == 'angle':
                convert = convert_angle
            elif data_type == 'nonNegativeInteger':
                convert = convert_positiveInteger
            else:
                raise InvalidParameterValue(
                    "Invalid data_type value of LiteralInput " +
                    "set to '{}'".format(data_type))
        try:
            return convert(data)
        except ValueError:
            raise InvalidParameterValue(
                "Could not convert value '{}' to format '{}'".format(
                    data, data_type))

    return decorator_selector


@get_converter
def convert(data_type, data):
    """Convert data to target value
    """

    return data_type, data


def convert_boolean(inpt):
    """Return boolean value from input boolean input

    >>> convert_boolean('1')
    True
    >>> convert_boolean('-1')
    True
    >>> convert_boolean('FaLsE')
    False
    >>> convert_boolean('FaLsEx')
    True
    >>> convert_boolean(0)
    False
    """

    val = False
    if str(inpt).lower() in ['false', 'f']:
        val = False
    else:
        try:
            val = int(inpt)
            if val == 0:
                val = False
            else:
                val = True
        except:
            val = True
    return val


def convert_float(inpt):
    """Return float value from inpt

    >>> convert_float('1')
    1.0
    """

    return float(inpt)


def convert_integer(inpt):
    """Return integer value from input inpt

    >>> convert_integer('1.0')
    1
    """

    return int(float(inpt))


def convert_string(inpt):
    """Return string value from input lit_input

    >>> convert_string(1)
    '1'
    """

    if PY2:
        return str(inpt).decode()
    else:
        return str(inpt)


def convert_positiveInteger(inpt):
    """Return value of input"""

    inpt = convert_integer(inpt)
    if inpt < 0:
        raise InvalidParameterValue(
            'The value "{}" is not of type positiveInteger'.format(inpt))
    else:
        return inpt


def convert_anyURI(inpt):
    """Return value of input

    :rtype: url components
    """
    inpt = convert_string(inpt)
    components = urlparse.urlparse(inpt)

    if components[0] and components[1]:
        return components
    else:
        raise InvalidParameterValue(
            'The value "{}" does not seem to be of type anyURI'.format(inpt))


def convert_time(inpt):
    """Return value of input
    time formating assumed according to ISO standard:

    https://www.w3.org/TR/xmlschema-2/#time

    Examples: 12:00:00

    :rtype: datetime.time object
    """
    if not isinstance(inpt, datetime.time):
        inpt = convert_datetime(inpt).time()
    return inpt

<<<<<<< HEAD
=======

>>>>>>> 0ddbc172
def convert_date(inpt):
    """Return value of input
    date formating assumed according to ISO standard:

    https://www.w3.org/TR/xmlschema-2/#date

    Examples: 2016-09-20

    :rtype: datetime.date object
    """
    if not isinstance(inpt, datetime.date):
        inpt = convert_datetime(inpt).date()
    return inpt

<<<<<<< HEAD
=======

>>>>>>> 0ddbc172
def convert_datetime(inpt):
    """Return value of input
    dateTime formating assumed according to ISO standard:

    * http://www.w3.org/TR/NOTE-datetime
    * https://www.w3.org/TR/xmlschema-2/#dateTime

    Examples: 2016-09-20T12:00:00, 2012-12-31T06:30:00Z,
              2017-01-01T18:00:00+01:00

    :rtype: datetime.datetime object
    """
    # TODO: %z directive works only with python 3
    # time_format = '%Y-%m-%dT%H:%M:%S%z'
    # time_format = '%Y-%m-%dT%H:%M:%S%Z'
    # inpt = time.strptime(convert_string(inpt), time_format)
    if not isinstance(inpt, datetime.datetime):
        inpt = convert_string(inpt)
        inpt = date_parser(inpt)
    return inpt


def convert_scale(inpt):
    """Return value of input"""

    return convert_float(inpt)


def convert_angle(inpt):
    """Return value of input

    return degrees
    """

    inpt = convert_float(inpt)
    return inpt % 360


def make_allowedvalues(allowed_values):
    """convert given value list to AllowedValue objects

    :return: list of pywps.inout.literaltypes.AllowedValue
    """

    new_allowedvalues = []

    for value in allowed_values:

        if isinstance(value, AllowedValue):
            new_allowedvalues.append(value)

        elif type(value) == tuple or type(value) == list:
            minval = maxval = spacing = None
            if len(value) == 2:
                minval = value[0]
                maxval = value[1]
            else:
                minval = value[0]
                spacing = value[1]
                maxval = value[2]
            new_allowedvalues.append(
                AllowedValue(allowed_type=ALLOWEDVALUETYPE.RANGE,
                             minval=minval, maxval=maxval,
                             spacing=spacing)
            )

        else:
            new_allowedvalues.append(AllowedValue(value=value))

    return new_allowedvalues


def is_anyvalue(value):
    """Check for any value object of given value
    """

    is_av = False

    if value == AnyValue:
        is_av = True
    elif value is None:
        is_av = True
    elif isinstance(value, AnyValue):
        is_av = True
    elif str(value).lower() == 'anyvalue':
        is_av = True

    return is_av<|MERGE_RESOLUTION|>--- conflicted
+++ resolved
@@ -277,10 +277,7 @@
         inpt = convert_datetime(inpt).time()
     return inpt
 
-<<<<<<< HEAD
-=======
-
->>>>>>> 0ddbc172
+
 def convert_date(inpt):
     """Return value of input
     date formating assumed according to ISO standard:
@@ -295,10 +292,7 @@
         inpt = convert_datetime(inpt).date()
     return inpt
 
-<<<<<<< HEAD
-=======
-
->>>>>>> 0ddbc172
+
 def convert_datetime(inpt):
     """Return value of input
     dateTime formating assumed according to ISO standard:
