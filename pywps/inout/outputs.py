from pywps._compat import text_type
from pywps import E, WPS, OWS, OGCTYPE, NAMESPACES
from pywps.inout import basic
from pywps.inout.storage import FileStorage
from pywps.inout.formats import Format
from pywps.validator.mode import MODE
import lxml.etree as etree


class BoundingBoxOutput(basic.BBoxInput):
    """
    :param identifier: The name of this input.
    """

    def __init__(self, identifier, title, crss, abstract='',
                 dimensions=2, metadata=None, min_occurs='1',
                 max_occurs='1', as_reference=False):
        if metadata is None:
            metadata = []
        basic.BBoxInput.__init__(self, identifier, title=title,
                                 abstract=abstract, crss=crss,
                                 dimensions=dimensions)

        self.metadata = metadata
        self.min_occurs = min_occurs
        self.max_occurs = max_occurs
        self.as_reference = as_reference

    def describe_xml(self):
        doc = E.Output(
            OWS.Identifier(self.identifier),
            OWS.Title(self.title)
        )

        if self.abstract:
            doc.append(OWS.Abstract(self.abstract))

        if self.metadata:
            doc.append(OWS.Metadata(*self.metadata))

        bbox_data_doc = E.BoundingBoxOutput()
        doc.append(bbox_data_doc)

        default_doc = E.Default()
        default_doc.append(E.CRS(self.crss[0]))

        supported_doc = E.Supported()
        for c in self.crss:
            supported_doc.append(E.CRS(c))

        bbox_data_doc.append(default_doc)
        bbox_data_doc.append(supported_doc)

        return doc

    def execute_xml(self):
        doc = E.Output(
            OWS.Identifier(self.identifier),
            OWS.Title(self.title)
        )

        if self.abstract:
            doc.append(OWS.Abstract(self.abstract))

        bbox_data_doc = OWS.BoundingBox()

        bbox_data_doc.attrib['crs'] = self.crs
        bbox_data_doc.attrib['dimensions'] = str(self.dimensions)

        bbox_data_doc.append(OWS.LowerCorner('{0[0]} {0[1]}'.format(self.data)))
        bbox_data_doc.append(OWS.UpperCorner('{0[2]} {0[3]}'.format(self.data)))

        doc.append(bbox_data_doc)

        return doc


class ComplexOutput(basic.ComplexOutput):
    """
    :param identifier: The name of this output.
    :param title: Readable form of the output name.
    :param supported_formats: List of supported
            output formats for this output.
            Should be list of :class:`~Format` object.
            The first format in the list will be used as the default.
    :param abstract: Description of the output
    """

    def __init__(self, identifier, title,  supported_formats=None,
                 abstract='', metadata=None):
        if metadata is None:
            metadata = []

        basic.ComplexOutput.__init__(self, identifier, title=title,
                                     abstract=abstract,
                                     supported_formats=supported_formats)
        self.metadata = metadata
        self.as_reference = False

        self.storage = None

    def describe_xml(self):
        """Generate DescribeProcess element
        """
        default_format_el = self.supported_formats[0].describe_xml()
        supported_format_elements = [f.describe_xml() for f in self.supported_formats]

        doc = E.Output(
            OWS.Identifier(self.identifier),
            OWS.Title(self.title)
        )

        if self.abstract:
            doc.append(OWS.Abstract(self.abstract))

        for m in self.metadata:
            doc.append(OWS.Metadata(*self.metadata))

        doc.append(
            E.ComplexOutput(
                E.Default(default_format_el),
                E.Supported(*supported_format_elements)
            )
        )

        return doc

    def execute_xml(self):
        """Render Execute response XML node

        :return: node
        :rtype: ElementMaker
        """

        self.identifier

        node = None
        if self.as_reference:
            node = self._execute_xml_reference()
        else:
            node = self._execute_xml_data()

        doc = WPS.Output(
            OWS.Identifier(self.identifier),
            OWS.Title(self.title)
        )
        if self.abstract:
            doc.append(OWS.Abstract(self.abstract))
        doc.append(node)

        return doc

    def _execute_xml_reference(self):
        """Return Reference node
        """
        doc = WPS.Reference()

        # get_url will create the file and return the url for it
        self.storage = FileStorage()
        doc.attrib['{http://www.w3.org/1999/xlink}href'] = self.get_url()

        if self.data_format:
            if self.data_format.mime_type:
                doc.attrib['mimeType'] = self.data_format.mime_type
            if self.data_format.encoding:
                doc.attrib['encoding'] = self.data_format.encoding
            if self.data_format.schema:
                doc.attrib['schema'] = self.data_format.schema
        return doc

    def _execute_xml_data(self):
        """Return Data node
        """
        doc = WPS.Data()


        if self.data is None:
            complex_doc = WPS.ComplexData()
        else:
            complex_doc = WPS.ComplexData()
            try:
                data_doc = etree.parse(self.file)
                complex_doc.append(data_doc.getroot())
            except:
                complex_doc.text = etree.CDATA(self.base64)

        if self.data_format:
            if self.data_format.mime_type:
                complex_doc.attrib['mimeType'] = self.data_format.mime_type
            if self.data_format.encoding:
                complex_doc.attrib['encoding'] = self.data_format.encoding
            if self.data_format.schema:
                complex_doc.attrib['schema'] = self.data_format.schema
        doc.append(complex_doc)
        return doc


class LiteralOutput(basic.LiteralOutput):
    """
    :param identifier: The name of this output.
    :param data_type: Type of literal input (e.g. `string`, `float`...).
    :param value: Resulting value
            Should be :class:`~String` object.
    """

    def __init__(self, identifier, title, data_type='string', abstract='',
<<<<<<< HEAD
                 metadata=None, uoms=None):
        if metadata is None:
            metadata = []
        if uoms is None:
            uoms = []
        basic.LiteralOutput.__init__(self, identifier, title=title, data_type=data_type, uoms=uoms)
=======
            metadata=[], uoms=[], mode=MODE.SIMPLE):
        basic.LiteralOutput.__init__(self, identifier, title=title,
                data_type=data_type, uoms=uoms, mode=mode)
>>>>>>> 7c5a2f01
        self.abstract = abstract
        self.metadata = metadata

    def describe_xml(self):
        doc = E.Output(
            OWS.Identifier(self.identifier),
            OWS.Title(self.title)
        )

        if self.abstract:
            doc.append(OWS.Abstract(self.abstract))

        for m in self.metadata:
            doc.append(OWS.Metadata(m))

        literal_data_doc = E.LiteralOutput()

        if self.data_type:
            data_type = OWS.DataType(self.data_type)
            data_type.attrib['{%s}reference' % NAMESPACES['ows']] = OGCTYPE[self.data_type]
            literal_data_doc.append(data_type)

        if self.uoms:
            default_uom_element = self.uom.describe_xml()
            supported_uom_elements = [u.describe_xml() for u in self.uoms]

            literal_data_doc.append(
                E.UOMs(
                    E.Default(default_uom_element),
                    E.Supported(*supported_uom_elements)
                )
            )

        doc.append(literal_data_doc)

        return doc

    def execute_xml_lineage(self):
        doc = WPS.Output(
            OWS.Identifier(self.identifier),
            OWS.Title(self.title)
        )

        if self.abstract:
            doc.append(OWS.Abstract(self.abstract))

        return doc


    def execute_xml(self):
        doc = WPS.Output(
            OWS.Identifier(self.identifier),
            OWS.Title(self.title)
        )

        if self.abstract:
            doc.append(OWS.Abstract(self.abstract))

        data_doc = WPS.Data()

        literal_data_doc = WPS.LiteralData(text_type(self.data))
        literal_data_doc.attrib['dataType'] = OGCTYPE[self.data_type]
        if self.uom:
            literal_data_doc.attrib['uom'] = self.uom.execute_attribute()
        data_doc.append(literal_data_doc)

        doc.append(data_doc)

        return doc<|MERGE_RESOLUTION|>--- conflicted
+++ resolved
@@ -204,18 +204,13 @@
     """
 
     def __init__(self, identifier, title, data_type='string', abstract='',
-<<<<<<< HEAD
-                 metadata=None, uoms=None):
+            metadata=[], uoms=[], mode=MODE.SIMPLE):
         if metadata is None:
             metadata = []
         if uoms is None:
             uoms = []
-        basic.LiteralOutput.__init__(self, identifier, title=title, data_type=data_type, uoms=uoms)
-=======
-            metadata=[], uoms=[], mode=MODE.SIMPLE):
         basic.LiteralOutput.__init__(self, identifier, title=title,
                 data_type=data_type, uoms=uoms, mode=mode)
->>>>>>> 7c5a2f01
         self.abstract = abstract
         self.metadata = metadata
 
