##################################################################
# Copyright 2016 OSGeo Foundation,                               #
# represented by PyWPS Project Steering Committee,               #
# licensed under MIT, Please consult LICENSE.txt for details     #
##################################################################


from pywps._compat import text_type
from pywps import E, WPS, OWS, OGCTYPE, NAMESPACES
from pywps.inout import basic
from pywps.inout.storage import FileStorage
from pywps.validator.mode import MODE
import lxml.etree as etree


class BoundingBoxOutput(basic.BBoxInput):
    """
    :param identifier: The name of this input.
    :param str title: Title of the input
    :param str abstract: Input abstract
    :param crss: List of supported coordinate reference system (e.g. ['EPSG:4326'])
    :param int dimensions: number of dimensions (2 or 3)
    :param int min_occurs: minimum occurence
    :param int max_occurs: maximum occurence
    :param pywps.validator.mode.MODE mode: validation mode (none to strict)
    """

    def __init__(self, identifier, title, crss, abstract='',
                 dimensions=2, metadata=[], min_occurs='1',
                 max_occurs='1', as_reference=False,
                 mode=MODE.NONE):
        basic.BBoxInput.__init__(self, identifier, title=title,
                                 abstract=abstract, crss=crss,
                                 dimensions=dimensions, mode=mode)

        self.metadata = metadata
        self.min_occurs = min_occurs
        self.max_occurs = max_occurs
        self.as_reference = as_reference

    def describe_xml(self):
        doc = WPS.Output(
            OWS.Identifier(self.identifier),
            OWS.Title(self.title)
        )

        if self.abstract:
            doc.append(OWS.Abstract(self.abstract))

        for m in self.metadata:
            doc.append(OWS.Metadata(dict(m)))

        bbox_data_doc = E.BoundingBoxOutput()
        doc.append(bbox_data_doc)

        default_doc = E.Default()
        default_doc.append(E.CRS(self.crss[0]))

        supported_doc = E.Supported()
        for c in self.crss:
            supported_doc.append(E.CRS(c))

        bbox_data_doc.append(default_doc)
        bbox_data_doc.append(supported_doc)

        return doc

    def execute_xml_lineage(self):
        doc = WPS.Output(
            OWS.Identifier(self.identifier),
            OWS.Title(self.title)
        )

        if self.abstract:
            doc.append(OWS.Abstract(self.abstract))

        return doc

    def execute_xml(self):
        doc = WPS.Output(
            OWS.Identifier(self.identifier),
            OWS.Title(self.title)
        )

        if self.abstract:
            doc.append(OWS.Abstract(self.abstract))

        data_doc = WPS.Data()

        bbox_data_doc = OWS.BoundingBoxData()

        bbox_data_doc.attrib['crs'] = self.crs
        bbox_data_doc.attrib['dimensions'] = str(self.dimensions)

        bbox_data_doc.append(OWS.LowerCorner('{0[0]} {0[1]}'.format(self.data)))
        bbox_data_doc.append(OWS.UpperCorner('{0[2]} {0[3]}'.format(self.data)))

        data_doc.append(bbox_data_doc)
        doc.append(data_doc)
        return doc


class ComplexOutput(basic.ComplexOutput):
    """
    :param identifier: The name of this output.
    :param title: Readable form of the output name.
    :param pywps.inout.formats.Format  supported_formats: List of supported
        formats. The first format in the list will be used as the default.
    :param str abstract: Description of the output
    :param pywps.validator.mode.MODE mode: validation mode (none to strict)
    :param metadata: List of metadata advertised by this process. They
                     should be :class:`pywps.app.Common.Metadata` objects.
    """

<<<<<<< HEAD
    def __init__(self, identifier, title,  supported_formats=None,
                 abstract='', metadata=None,
                 as_reference=False, mode=MODE.NONE):

        if metadata is None:
            metadata = []
=======
    def __init__(self, identifier, title, supported_formats=None,
                 abstract='', metadata=[], mode=MODE.NONE):
>>>>>>> 83b2a25b

        basic.ComplexOutput.__init__(self, identifier, title=title,
                                     abstract=abstract,
                                     supported_formats=supported_formats,
                                     mode=mode)
        self.metadata = metadata
        self.as_reference = as_reference

        self.storage = None

    def describe_xml(self):
        """Generate DescribeProcess element
        """
        default_format_el = self.supported_formats[0].describe_xml()
        supported_format_elements = [f.describe_xml() for f in self.supported_formats]

        doc = E.Output(
            OWS.Identifier(self.identifier),
            OWS.Title(self.title)
        )

        if self.abstract:
            doc.append(OWS.Abstract(self.abstract))

        for m in self.metadata:
            doc.append(OWS.Metadata(dict(m)))

        doc.append(
            E.ComplexOutput(
                E.Default(default_format_el),
                E.Supported(*supported_format_elements)
            )
        )

        return doc

    def execute_xml_lineage(self):
        doc = WPS.Output(
            OWS.Identifier(self.identifier),
            OWS.Title(self.title)
        )

        if self.abstract:
            doc.append(OWS.Abstract(self.abstract))

        return doc

    def execute_xml(self):
        """Render Execute response XML node

        :return: node
        :rtype: ElementMaker
        """

        self.identifier

        node = None
        if self.as_reference:
            node = self._execute_xml_reference()
        else:
            node = self._execute_xml_data()

        doc = WPS.Output(
            OWS.Identifier(self.identifier),
            OWS.Title(self.title)
        )
        if self.abstract:
            doc.append(OWS.Abstract(self.abstract))
        doc.append(node)

        return doc

    def _execute_xml_reference(self):
        """Return Reference node
        """
        doc = WPS.Reference()

        # get_url will create the file and return the url for it
        self.storage = FileStorage()
        doc.attrib['{http://www.w3.org/1999/xlink}href'] = self.get_url()

        if self.data_format:
            if self.data_format.mime_type:
                doc.attrib['mimeType'] = self.data_format.mime_type
            if self.data_format.encoding:
                doc.attrib['encoding'] = self.data_format.encoding
            if self.data_format.schema:
                doc.attrib['schema'] = self.data_format.schema
        return doc

    def _execute_xml_data(self):
        """Return Data node
        """
        doc = WPS.Data()

        if self.data is None:
            complex_doc = WPS.ComplexData()
        else:
            complex_doc = WPS.ComplexData()
            try:
                data_doc = etree.parse(self.file)
                complex_doc.append(data_doc.getroot())
            except:
                complex_doc.text = etree.CDATA(self.base64)

        if self.data_format:
            if self.data_format.mime_type:
                complex_doc.attrib['mimeType'] = self.data_format.mime_type
            if self.data_format.encoding:
                complex_doc.attrib['encoding'] = self.data_format.encoding
            if self.data_format.schema:
                complex_doc.attrib['schema'] = self.data_format.schema
        doc.append(complex_doc)
        return doc


class LiteralOutput(basic.LiteralOutput):
    """
    :param identifier: The name of this output.
    :param str title: Title of the input
    :param pywps.inout.literaltypes.LITERAL_DATA_TYPES data_type: data type
    :param str abstract: Input abstract
    :param str uoms: units
    :param pywps.validator.mode.MODE mode: validation mode (none to strict)
    :param metadata: List of metadata advertised by this process. They
                     should be :class:`pywps.app.Common.Metadata` objects.
    """

    def __init__(self, identifier, title, data_type='string', abstract='',
                 metadata=[], uoms=[], mode=MODE.SIMPLE):
        if uoms is None:
            uoms = []
        basic.LiteralOutput.__init__(self, identifier, title=title,
                                     data_type=data_type, uoms=uoms, mode=mode)
        self.abstract = abstract
        self.metadata = metadata

    def describe_xml(self):
        doc = E.Output(
            OWS.Identifier(self.identifier),
            OWS.Title(self.title)
        )

        if self.abstract:
            doc.append(OWS.Abstract(self.abstract))

        for m in self.metadata:
            doc.append(OWS.Metadata(dict(m)))

        literal_data_doc = E.LiteralOutput()

        if self.data_type:
            data_type = OWS.DataType(self.data_type)
            data_type.attrib['{%s}reference' % NAMESPACES['ows']] = OGCTYPE[self.data_type]
            literal_data_doc.append(data_type)

        if self.uoms:
            default_uom_element = self.uom.describe_xml()
            supported_uom_elements = [u.describe_xml() for u in self.uoms]

            literal_data_doc.append(
                E.UOMs(
                    E.Default(default_uom_element),
                    E.Supported(*supported_uom_elements)
                )
            )

        doc.append(literal_data_doc)

        return doc

    def execute_xml_lineage(self):
        doc = WPS.Output(
            OWS.Identifier(self.identifier),
            OWS.Title(self.title)
        )

        if self.abstract:
            doc.append(OWS.Abstract(self.abstract))

        return doc

    def execute_xml(self):
        doc = WPS.Output(
            OWS.Identifier(self.identifier),
            OWS.Title(self.title)
        )

        if self.abstract:
            doc.append(OWS.Abstract(self.abstract))

        data_doc = WPS.Data()

        literal_data_doc = WPS.LiteralData(text_type(self.data))
        literal_data_doc.attrib['dataType'] = OGCTYPE[self.data_type]
        if self.uom:
            literal_data_doc.attrib['uom'] = self.uom.execute_attribute()
        data_doc.append(literal_data_doc)

        doc.append(data_doc)

        return doc<|MERGE_RESOLUTION|>--- conflicted
+++ resolved
@@ -112,17 +112,12 @@
                      should be :class:`pywps.app.Common.Metadata` objects.
     """
 
-<<<<<<< HEAD
     def __init__(self, identifier, title,  supported_formats=None,
                  abstract='', metadata=None,
                  as_reference=False, mode=MODE.NONE):
 
         if metadata is None:
             metadata = []
-=======
-    def __init__(self, identifier, title, supported_formats=None,
-                 abstract='', metadata=[], mode=MODE.NONE):
->>>>>>> 83b2a25b
 
         basic.ComplexOutput.__init__(self, identifier, title=title,
                                      abstract=abstract,
