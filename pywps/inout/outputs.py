##################################################################
# Copyright 2016 OSGeo Foundation,                               #
# represented by PyWPS Project Steering Committee,               #
# licensed under MIT, Please consult LICENSE.txt for details     #
##################################################################


from pywps._compat import text_type
from pywps import E, WPS, OWS, OGCTYPE, NAMESPACES
from pywps.inout import basic
from pywps.inout.storage import FileStorage
from pywps.validator.mode import MODE
import lxml.etree as etree


class BoundingBoxOutput(basic.BBoxInput):
    """
    :param identifier: The name of this input.
    :param str title: Title of the input
    :param str abstract: Input abstract
    :param crss: List of supported coordinate reference system (e.g. ['EPSG:4326'])
    :param int dimensions: number of dimensions (2 or 3)
    :param int min_occurs: minimum occurence
    :param int max_occurs: maximum occurence
    :param pywps.validator.mode.MODE mode: validation mode (none to strict)
    """

    def __init__(self, identifier, title, crss, abstract='',
                 dimensions=2, metadata=None, min_occurs='1',
                 max_occurs='1', as_reference=False,
                 mode=MODE.NONE):
        if metadata is None:
            metadata = []
        basic.BBoxInput.__init__(self, identifier, title=title,
                                 abstract=abstract, crss=crss,
                                 dimensions=dimensions, mode=mode)

        self.metadata = metadata
        self.min_occurs = min_occurs
        self.max_occurs = max_occurs
        self.as_reference = as_reference

    def describe_xml(self):
        doc = WPS.Output(
            OWS.Identifier(self.identifier),
            OWS.Title(self.title)
        )

        if self.abstract:
            doc.append(OWS.Abstract(self.abstract))

        if self.metadata:
            doc.append(OWS.Metadata(*self.metadata))

        bbox_data_doc = E.BoundingBoxOutput()
        doc.append(bbox_data_doc)

        default_doc = E.Default()
        default_doc.append(E.CRS(self.crss[0]))

        supported_doc = E.Supported()
        for c in self.crss:
            supported_doc.append(E.CRS(c))

        bbox_data_doc.append(default_doc)
        bbox_data_doc.append(supported_doc)

        return doc

    def execute_xml_lineage(self):
        doc = WPS.Output(
            OWS.Identifier(self.identifier),
            OWS.Title(self.title)
        )

        if self.abstract:
            doc.append(OWS.Abstract(self.abstract))

        return doc

    def execute_xml(self):
        doc = WPS.Output(
            OWS.Identifier(self.identifier),
            OWS.Title(self.title)
        )

        if self.abstract:
            doc.append(OWS.Abstract(self.abstract))

        data_doc = WPS.Data()

        bbox_data_doc = OWS.BoundingBoxData()

        bbox_data_doc.attrib['crs'] = self.crs
        bbox_data_doc.attrib['dimensions'] = str(self.dimensions)

        bbox_data_doc.append(OWS.LowerCorner('{0[0]} {0[1]}'.format(self.data)))
        bbox_data_doc.append(OWS.UpperCorner('{0[2]} {0[3]}'.format(self.data)))

        data_doc.append(bbox_data_doc)
        doc.append(data_doc)
        return doc


class ComplexOutput(basic.ComplexOutput):
    """
    :param identifier: The name of this output.
    :param title: Readable form of the output name.
    :param pywps.inout.formats.Format  supported_formats: List of supported
        formats. The first format in the list will be used as the default.
    :param str abstract: Description of the output
    :param pywps.validator.mode.MODE mode: validation mode (none to strict)
    """

<<<<<<< HEAD
    def __init__(self, identifier, title,  supported_formats=None,
                 abstract='', metadata=None,
                 as_reference=False, mode=MODE.NONE):
=======
    def __init__(self, identifier, title, supported_formats=None,
                 abstract='', metadata=None, mode=MODE.NONE):
>>>>>>> 0be49752
        if metadata is None:
            metadata = []

        basic.ComplexOutput.__init__(self, identifier, title=title,
                                     abstract=abstract,
                                     supported_formats=supported_formats,
                                     mode=mode)
        self.metadata = metadata
        self.as_reference = as_reference

        self.storage = None

    def describe_xml(self):
        """Generate DescribeProcess element
        """
        default_format_el = self.supported_formats[0].describe_xml()
        supported_format_elements = [f.describe_xml() for f in self.supported_formats]

        doc = E.Output(
            OWS.Identifier(self.identifier),
            OWS.Title(self.title)
        )

        if self.abstract:
            doc.append(OWS.Abstract(self.abstract))

        for m in self.metadata:
            doc.append(OWS.Metadata(*self.metadata))

        doc.append(
            E.ComplexOutput(
                E.Default(default_format_el),
                E.Supported(*supported_format_elements)
            )
        )

        return doc

    def execute_xml_lineage(self):
        doc = WPS.Output(
            OWS.Identifier(self.identifier),
            OWS.Title(self.title)
        )

        if self.abstract:
            doc.append(OWS.Abstract(self.abstract))

        return doc

    def execute_xml(self):
        """Render Execute response XML node

        :return: node
        :rtype: ElementMaker
        """

        self.identifier

        node = None
        if self.as_reference:
            node = self._execute_xml_reference()
        else:
            node = self._execute_xml_data()

        doc = WPS.Output(
            OWS.Identifier(self.identifier),
            OWS.Title(self.title)
        )
        if self.abstract:
            doc.append(OWS.Abstract(self.abstract))
        doc.append(node)

        return doc

    def _execute_xml_reference(self):
        """Return Reference node
        """
        doc = WPS.Reference()

        # get_url will create the file and return the url for it
        self.storage = FileStorage()
        doc.attrib['{http://www.w3.org/1999/xlink}href'] = self.get_url()

        if self.data_format:
            if self.data_format.mime_type:
                doc.attrib['mimeType'] = self.data_format.mime_type
            if self.data_format.encoding:
                doc.attrib['encoding'] = self.data_format.encoding
            if self.data_format.schema:
                doc.attrib['schema'] = self.data_format.schema
        return doc

    def _execute_xml_data(self):
        """Return Data node
        """
        doc = WPS.Data()

        if self.data is None:
            complex_doc = WPS.ComplexData()
        else:
            complex_doc = WPS.ComplexData()
            try:
                data_doc = etree.parse(self.file)
                complex_doc.append(data_doc.getroot())
            except:
                complex_doc.text = etree.CDATA(self.base64)

        if self.data_format:
            if self.data_format.mime_type:
                complex_doc.attrib['mimeType'] = self.data_format.mime_type
            if self.data_format.encoding:
                complex_doc.attrib['encoding'] = self.data_format.encoding
            if self.data_format.schema:
                complex_doc.attrib['schema'] = self.data_format.schema
        doc.append(complex_doc)
        return doc


class LiteralOutput(basic.LiteralOutput):
    """
    :param identifier: The name of this output.
    :param str title: Title of the input
    :param pywps.inout.literaltypes.LITERAL_DATA_TYPES data_type: data type
    :param str abstract: Input abstract
    :param str uoms: units
    :param pywps.validator.mode.MODE mode: validation mode (none to strict)
    """

    def __init__(self, identifier, title, data_type='string', abstract='',
                 metadata=[], uoms=[], mode=MODE.SIMPLE):
        if metadata is None:
            metadata = []
        if uoms is None:
            uoms = []
        basic.LiteralOutput.__init__(self, identifier, title=title,
                                     data_type=data_type, uoms=uoms, mode=mode)
        self.abstract = abstract
        self.metadata = metadata

    def describe_xml(self):
        doc = E.Output(
            OWS.Identifier(self.identifier),
            OWS.Title(self.title)
        )

        if self.abstract:
            doc.append(OWS.Abstract(self.abstract))

        for m in self.metadata:
            doc.append(OWS.Metadata(m))

        literal_data_doc = E.LiteralOutput()

        if self.data_type:
            data_type = OWS.DataType(self.data_type)
            data_type.attrib['{%s}reference' % NAMESPACES['ows']] = OGCTYPE[self.data_type]
            literal_data_doc.append(data_type)

        if self.uoms:
            default_uom_element = self.uom.describe_xml()
            supported_uom_elements = [u.describe_xml() for u in self.uoms]

            literal_data_doc.append(
                E.UOMs(
                    E.Default(default_uom_element),
                    E.Supported(*supported_uom_elements)
                )
            )

        doc.append(literal_data_doc)

        return doc

    def execute_xml_lineage(self):
        doc = WPS.Output(
            OWS.Identifier(self.identifier),
            OWS.Title(self.title)
        )

        if self.abstract:
            doc.append(OWS.Abstract(self.abstract))

        return doc

    def execute_xml(self):
        doc = WPS.Output(
            OWS.Identifier(self.identifier),
            OWS.Title(self.title)
        )

        if self.abstract:
            doc.append(OWS.Abstract(self.abstract))

        data_doc = WPS.Data()

        literal_data_doc = WPS.LiteralData(text_type(self.data))
        literal_data_doc.attrib['dataType'] = OGCTYPE[self.data_type]
        if self.uom:
            literal_data_doc.attrib['uom'] = self.uom.execute_attribute()
        data_doc.append(literal_data_doc)

        doc.append(data_doc)

        return doc<|MERGE_RESOLUTION|>--- conflicted
+++ resolved
@@ -112,14 +112,10 @@
     :param pywps.validator.mode.MODE mode: validation mode (none to strict)
     """
 
-<<<<<<< HEAD
     def __init__(self, identifier, title,  supported_formats=None,
                  abstract='', metadata=None,
                  as_reference=False, mode=MODE.NONE):
-=======
-    def __init__(self, identifier, title, supported_formats=None,
-                 abstract='', metadata=None, mode=MODE.NONE):
->>>>>>> 0be49752
+
         if metadata is None:
             metadata = []
 
