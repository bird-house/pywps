"""
Simple implementation of PyWPS based on
https://github.com/jachym/pywps-4/issues/2
"""
import os
import config
from storage import FileStorage
from uuid import uuid4
import flask

from werkzeug.wrappers import Request, Response
from werkzeug.exceptions import HTTPException, BadRequest, MethodNotAllowed
from pywps.exceptions import InvalidParameterValue, \
<<<<<<< HEAD
    MissingParameterValue, NoApplicableCode, \
=======
    MissingParameterValue, NoApplicableCode,\
>>>>>>> 525e0c77
    OperationNotSupported, VersionNegotiationFailed
from werkzeug.datastructures import MultiDict
import lxml.etree
from lxml.builder import ElementMaker
from pywps._compat import text_type, StringIO
from pywps import inout
from pywps.formats import FORMATS
from pywps.inout import FormatBase
from lxml.etree import SubElement
from lxml import etree
import urllib2

xmlschema_2 = "http://www.w3.org/TR/xmlschema-2/#"
LITERAL_DATA_TYPES = ['string', 'float', 'integer', 'boolean']

NAMESPACES = {
    'xlink': "http://www.w3.org/1999/xlink",
    'wps': "http://www.opengis.net/wps/1.0.0",
    'ows': "http://www.opengis.net/ows/1.1",
    #'gml': "http://www.opengis.net/gml",
    'xsi': "http://www.w3.org/2001/XMLSchema-instance"
}

E = ElementMaker()
WPS = ElementMaker(namespace=NAMESPACES['wps'], nsmap=NAMESPACES)
OWS = ElementMaker(namespace=NAMESPACES['ows'], nsmap=NAMESPACES)


def xpath_ns(el, path):
    return el.xpath(path, namespaces=NAMESPACES)


def xml_response(doc):
    return Response(lxml.etree.tostring(doc, pretty_print=True),
                    content_type='text/xml')


def get_input_from_xml(doc):
    the_input = MultiDict()
    for input_el in xpath_ns(doc, '/wps:Execute/wps:DataInputs/wps:Input'):
        [identifier_el] = xpath_ns(input_el, './ows:Identifier')

        literal_data = xpath_ns(input_el, './wps:Data/wps:LiteralData')
        if literal_data:
            value_el = literal_data[0]
            the_input.update({identifier_el.text: text_type(value_el.text)})
            continue

        complex_data = xpath_ns(input_el, './wps:Data/wps:ComplexData')
        if complex_data:
            complex_data_el = complex_data[0]
            value_el = complex_data_el[0]
            tmp = StringIO(lxml.etree.tounicode(value_el))
            tmp.mime_type = complex_data_el.attrib.get('mimeType')
            the_input.update({identifier_el.text: tmp})
            continue

        # TODO bounding box data

    return the_input


class FileReference(object):
    """
    :param url: URL where the file can be downloaded by the client.
    :param mime_type: MIME type of the file.
    """

    def __init__(self, url, mime_type):
        self.url = url
        self.mime_type = mime_type

    def execute_xml(self):
        #TODO: Empty attributes should not be displayed
        f = Format(self.mime_type)
        doc = WPS.Reference(
            href=self.url,
            mimeType=f.mime_type,
            encoding=f.encoding,
            schema=f.schema
        )
        return doc



class Format(FormatBase):
    """
    :param mime_type: MIME type allowed for a complex input.
    :param encoding: The encoding of this input or requested for this output
            (e.g., UTF-8).
    """

    def __init__(self, mime_type, encoding='UTF-8', schema=None):
        FormatBase.__init__(self, mime_type, schema, encoding)

    def describe_xml(self):
        doc = E.Format(
            E.MimeType(self.mime_type)
        )

        if self.encoding:
            doc.append(E.Encoding(self.encoding))

        if self.schema:
            doc.append(E.Schema(self.schema))

        return doc


class UOM(object):
    """
    :param uom: unit of measure
    """

    def __init__(self, uom=''):
        self.uom = uom

    def describe_xml(self):
        return OWS.UOM(
            self.uom
        )


class WPSRequest(object):
    def __init__(self, http_request):
        self.http_request = http_request

        if http_request.method == 'GET':
            # service shall be WPS
            service = self._get_get_param('service', aslist=False)
            if service:
                if str(service).lower() != 'wps':
                    raise OperationNotSupported(
                        'parameter SERVICE [%s] not supported' % service)
            else:
                raise MissingParameterValue('service', 'service')

            # operation shall be one of GetCapabilities, DescribeProcess,
            # Execute
            self.operation = self._get_get_param('request',
                                                 aslist=False)

            if not self.operation:
                raise MissingParameterValue('Missing request value', 'request')
            else:
                self.operation = self.operation.lower()

            if self.operation == 'getcapabilities':
                pass

            elif self.operation == 'describeprocess':
                self.version = self._get_get_param('version')
                if not self.version:
                    raise MissingParameterValue('Missing version', 'version')
                if self.version != '1.0.0':
                    raise VersionNegotiationFailed('The requested version "%s" is not supported by this server' % self.version, 'version')

                self.identifiers = self._get_get_param('identifier',
                                                       aslist=True)

            elif self.operation == 'execute':
                self.version = self._get_get_param('version')
                if not self.version:
                    raise MissingParameterValue('Missing version', 'version')
                if self.version != '1.0.0':
                    raise VersionNegotiationFailed('The requested version "%s" is not supported by this server' % self.version, 'version')

                self.identifier = self._get_get_param('identifier')
                self.store_execute = self._get_get_param('storeExecuteResponse', 'false')
                self.lineage = self._get_get_param('lineage', 'false')
                self.outputs = self._get_input_from_kvp(
                    self._get_get_param('ResponseDocument'))
                self.inputs = self._get_input_from_kvp(
                    self._get_get_param('DataInputs'))

            else:
                raise InvalidParameterValue('Unknown request %r' % self.operation, 'request')

        elif http_request.method == 'POST':
            doc = lxml.etree.fromstring(http_request.get_data())

            if doc.tag == WPS.GetCapabilities().tag:
                self.operation = 'getcapabilities'

            elif doc.tag == WPS.DescribeProcess().tag:
                self.operation = 'describeprocess'
                self.identifiers = [identifier_el.text for identifier_el in
                                    xpath_ns(doc, './ows:Identifier')]

            elif doc.tag == WPS.Execute().tag:
                self.operation = 'execute'
                self.identifier = xpath_ns(doc, './ows:Identifier')[0].text
                self.inputs = get_input_from_xml(doc)

            else:
                raise InvalidParameterValue(doc.tag)

        else:
            raise MethodNotAllowed()

    def _get_get_param(self, key, default=None, aslist=False):
        """Returns value from the key:value pair, of the HTTP GET request, for
        example 'service' or 'request'

        :param key: key value you need to dig out of the HTTP GET request
        """

        
        key = key.lower()
        value = default
        # http_request.args.keys will make + sign disappear in GET url if not urlencoded
        for k in self.http_request.args.keys():
            if k.lower() == key:
                value = self.http_request.args.get(k)
                if aslist:
                    value = value.split(",")
        
        return value
    
    def _get_input_from_kvp(self, datainputs):
        """Get execute DataInputs from URL (key-value-pairs) encoding
        :param datainputs: key:value pair list of the datainputs parameter
        """
        
        inputs = {}
        
        if datainputs is None:
            return None
        
        for inpt in datainputs.split(";"):
            try:
                input = {}
                parameter = inpt.split('@')

                # First parameter is InputId and its value
                (identifier, val) = parameter[0].split("=")
                input[identifier] = val

                # Get the attributes of the InputId
                for attr in parameter[1:]:
                    (attribute, attr_val) = attr.split('=')
                    input[attribute] = attr_val

                # Add the input with all its attributes and values to the inputs dictionary

                inputs[identifier] = input
            except:
                inputs[inpt] = ''

        return inputs


class WPSResponse(object):
    """
    :param outputs: A dictionary of output values that will be returned
                    to the client. The values can be strings or
                    :class:`~FileReference` objects.
    """

    def __init__(self, outputs=None):
        self.outputs = outputs or {}
        self.message = None

    @Request.application
    def __call__(self, request):
        doc = WPS.ExecuteResponse('WPSRESPONSE')
        return doc


class LiteralInput(inout.LiteralInput):
    """
    :param identifier: The name of this input.
    :param data_type: Type of literal input (e.g. `string`, `float`...).
    """

<<<<<<< HEAD
    def __init__(self, identifier, title, data_type=None, abstract='', metadata=[], uom=[], default='',
                 min_occurs='1', max_occurs='1'):
        inout.LiteralInput.__init__(self, identifier=identifier, data_type=data_type)
        self.title = title
        self.abstract = abstract
        self.metadata = metadata
=======
    def __init__(self, identifier, title, data_type=None, abstract='', metadata=[], uom=None, default='',
                 min_occurs='1', max_occurs='1', asReference=False):
        inout.LiteralInput.__init__(self, identifier=identifier, title=title, abstract=abstract, data_type=data_type)
>>>>>>> 525e0c77
        self.uom = uom
        self.default = default
        self.min_occurs = min_occurs
        self.max_occurs = max_occurs
<<<<<<< HEAD
=======
        self.asReference = asReference
        self._value = None

    @property
    def value(self):
        """Get resulting value
        :rtype: Stringvalue
        """

        return self._value

    @value.setter
    def value(self, value):
        """Set resulting value
        """

        self._value = value
>>>>>>> 525e0c77

    def describe_xml(self):
        doc = E.Input(
            OWS.Identifier(self.identifier),
<<<<<<< HEAD
            OWS.Title(self.title)
        )

        doc.attrib['minOccurs'] = self.min_occurs
        doc.attrib['maxOccurs'] = self.max_occurs

        if self.abstract:
            doc.append(OWS.Abstract(self.abstract))

        if self.metadata:
            doc.append(OWS.Metadata(*self.metadata))

        literal_data_doc = E.LiteralData()

        if self.data_type:
            literal_data_doc.append(OWS.DataType(self.data_type, reference=xmlschema_2 + self.data_type))

        if self.uom:
            default_uom_element = self.uom[0].describe_xml()
            supported_uom_elements = [u.describe_xml() for u in self.uom]

            literal_data_doc.append(
                E.UOMs(
                    E.Default(default_uom_element),
                    E.Supported(*supported_uom_elements)
                )
            )

        doc.append(literal_data_doc)

        # TODO: refer to table 29 and 30
        doc.append(OWS.AnyValue())

        if self.default:
            doc.append(E.DefaultValue(self.default))

=======
            E.LiteralData(
                OWS.DataType(
                    self.data_type,
                    reference=xmlschema_2 + self.data_type)
            )
        )

    def execute_xml(self):
        """Render Execute response XML node

        :return: node
        :rtype: ElementMaker
        """
        # TODO: check if literals can even be referenced, if this makes any sense
        node = None
        if self.asReference:
            node = self._execute_xml_reference()
        else:
            node = self._execute_xml_data()

        doc = WPS.Input(
            OWS.Identifier(self.identifier),
            OWS.Title(self.title)
        )
        if self.abstract:
            doc.append(OWS.Abstract(self.abstract))
        doc.append(node)

        return doc

    def _execute_xml_reference(self):
        """Return Reference node
        """
        doc = WPS.Reference()
        doc.attrib['{http://www.w3.org/1999/xlink}href'] = self.stream
        if self.method.upper() == 'POST' or self.method.upper() == 'GET':
            doc.attrib['method'] = self.method.upper()
        return doc

    def _execute_xml_data(self):
        """Return Data node
        """
        doc = WPS.Data()
        literal_doc = WPS.LiteralData(self._value)

        if self.data_type:
            literal_doc.attrib['dataType'] = self.data_type
        if self.uom:
            literal_doc.attrib['uom'] = self.uom
        doc.append(literal_doc)
>>>>>>> 525e0c77
        return doc


class ComplexInput(inout.ComplexInput):
    """
    :param identifier: The name of this input.
    :param allowed_formats: Allowed formats for this input. Should be a list of
                    one or more :class:`~Format` objects.
    :param data_format: Format of the passed input. Should be :class:`~Format` object
    """

<<<<<<< HEAD
    def __init__(self, identifier, title, formats, abstract='', metadata=[], min_occurs='1',
                 max_occurs='1', max_megabytes=None):
        inout.ComplexInput.__init__(self, identifier)
        self.formats = formats
        self.title = title
        self.formats = formats
        self.abstract = abstract
=======
    def __init__(self, identifier, title, allowed_formats, data_format=None, abstract='', metadata=[], min_occurs='1',
                 max_occurs='1', max_megabytes=None, as_reference=False):

        inout.ComplexInput.__init__(self, identifier, title, abstract, data_format=data_format)
        self.allowed_formats = allowed_formats
        self.data_format = data_format
>>>>>>> 525e0c77
        self.metadata = metadata
        self.min_occurs = min_occurs
        self.max_occurs = max_occurs
        self.max_megabytes = max_megabytes
<<<<<<< HEAD
=======
        self.as_reference = as_reference
        self.method = ''
>>>>>>> 525e0c77

        # TODO: if not set then set to default max size
        if max_megabytes:
            self.max_fileSize = max_megabytes * 1024 * 1024

    def describe_xml(self):
<<<<<<< HEAD
        default_format_el = self.formats[0].describe_xml()
        supported_format_elements = [f.describe_xml() for f in self.formats]

        doc = E.Input(
=======
        default_format_el = self.allowed_formats[0].describe_xml()
        supported_format_elements = [f.describe_xml() for f in self.allowed_formats]
        return E.Input(
>>>>>>> 525e0c77
            OWS.Identifier(self.identifier),
            OWS.Title(self.title)
        )

        doc.attrib['minOccurs'] = self.min_occurs
        doc.attrib['maxOccurs'] = self.max_occurs

        if self.abstract:
            doc.append(OWS.Abstract(self.abstract))

        if self.metadata:
            doc.append(OWS.Metadata(*self.metadata))

        doc.append(
            E.ComplexData(
                E.Default(default_format_el),
                E.Supported(*supported_format_elements)
            )
        )

<<<<<<< HEAD
        if self.max_megabytes:
            doc.attrib['maximumMegabytes'] = self.max_megabytes

        return doc

=======
    def execute_xml(self):
        """Render Execute response XML node

        :return: node
        :rtype: ElementMaker
        """
        node = None
        if self.as_reference:
            node = self._execute_xml_reference()
        else:
            node = self._execute_xml_data()

        doc = WPS.Input(
            OWS.Identifier(self.identifier),
            OWS.Title(self.title)
        )
        if self.abstract:
            doc.append(OWS.Abstract(self.abstract))
        doc.append(node)

        return doc

    def _execute_xml_reference(self):
        """Return Reference node
        """
        doc = WPS.Reference()
        doc.attrib['{http://www.w3.org/1999/xlink}href'] = self.stream.url
        if self.data_format:
            if self.data_format.mime_type:
                doc.attrib['mimeType'] = self.data_format.mime_type
            if self.data_format.encoding:
                doc.attrib['encoding'] = self.data_format.encoding
            if self.data_format.schema:
                doc.attrib['schema'] = self.data_format.schema
        if self.method.upper() == 'POST' or self.method.upper() == 'GET':
            doc.attrib['method'] = self.method.upper()
        return doc

    def _execute_xml_data(self):
        """Return Data node
        """
        doc = WPS.Data()
        complex_doc = WPS.ComplexData(self.data)

        if self.data_format:
            if self.data_format.mime_type:
                complex_doc.attrib['mimeType'] = self.data_format.mime_type
            if self.data_format.encoding:
                complex_doc.attrib['encoding'] = self.data_format.encoding
            if self.data_format.schema:
                complex_doc.attrib['schema'] = self.data_format.schema
        doc.append(complex_doc)
        return doc
>>>>>>> 525e0c77

class LiteralOutput(inout.LiteralOutput):
    """
    :param identifier: The name of this output.
    :param data_type: Type of literal input (e.g. `string`, `float`...).
    :param value: Resulting value
            Should be :class:`~String` object.
    """

<<<<<<< HEAD
    def __init__(self, identifier, title, data_type=None, abstract='', metadata=[], uom=[]):
=======
    def __init__(self, identifier, title, data_type='string', abstract='', metadata=[], uom=[]):
>>>>>>> 525e0c77
        inout.LiteralOutput.__init__(self, identifier, data_type=data_type)
        self.title = title
        self.abstract = abstract
        self.metadata = metadata
        self.uom = uom
        self._value = None
<<<<<<< HEAD

    @property
    def value(self):
        """Get resulting value
        :rtype: String
        """

        return self._value

    @value.setter
    def value(self, value):
        """Set resulting value
        """

=======

    @property
    def value(self):
        """Get resulting value
        :rtype: Stringvalue
        """

        return self._value

    @value.setter
    def value(self, value):
        """Set resulting value
        """

>>>>>>> 525e0c77
        self._value = value

    def describe_xml(self):
        doc = E.Output(
            OWS.Identifier(self.identifier),
            OWS.Title(self.title)
        )

        if self.abstract:
            doc.append(OWS.Abstract(self.abstract))

        for m in self.metadata:
            doc.append(OWS.Metadata(m))

        literal_data_doc = E.LiteralData()

        if self.data_type:
            literal_data_doc.append(OWS.DataType(self.data_type, reference=xmlschema_2 + self.data_type))

        if self.uom:
            default_uom_element = self.uom[0].describe_xml()
            supported_uom_elements = [u.describe_xml() for u in self.uom]

            literal_data_doc.append(
                E.UOMs(
                    E.Default(default_uom_element),
                    E.Supported(*supported_uom_elements)
                )
            )

        return doc

    def execute_xml(self):
        doc = WPS.Output(
            OWS.Identifier(self.identifier),
<<<<<<< HEAD
            WPS.Data(WPS.LiteralData(
                self.getvalue(),
                dataType=self.data_type,
                reference=xmlschema_2 + self.data_type
            )
=======
            OWS.Title(self.title)
        )

        if self.abstract:
            doc.append(OWS.Abstract(self.abstract))

        data_doc = WPS.Data()

        literal_data_doc = WPS.LiteralData(self.value)
        literal_data_doc.attrib['dataType'] = self.data_type
        literal_data_doc.attrib['reference'] = xmlschema_2 + self.data_type
        if self.uom:
            default_uom_element = self.uom[0].describe_xml()
            supported_uom_elements = [u.describe_xml() for u in self.uom]

            literal_data_doc.append(
                E.UOMs(
                    E.Default(default_uom_element),
                    E.Supported(*supported_uom_elements)
                )
>>>>>>> 525e0c77
            )
        data_doc.append(literal_data_doc)

        doc.append(data_doc)

        return doc


class ComplexOutput(inout.ComplexOutput):
    """
    :param identifier: The name of this output.
    :param formats: Possible output formats for this output.
            Should be list of :class:`~Format` object.
    :param output_format: Required format for this output.
            Should be :class:`~Format` object.
    :param encoding: The encoding of this input or requested for this output
            (e.g., UTF-8).
    """

<<<<<<< HEAD
    def __init__(self, identifier, title, formats, output_format=None, encoding="UTF-8",
                 schema=None, abstract='', metadata=[], max_megabytes=None):
        inout.ComplexOutput.__init__(self, identifier)
=======
    def __init__(self, identifier, title, formats, output_format=None,
                 encoding="UTF-8", schema=None):
        inout.ComplexOutput.__init__(self, identifier)

        self.identifier = identifier
        self.title = title
>>>>>>> 525e0c77
        self.formats = formats
        self.title = title
        self.formats = formats
        self.abstract = abstract
        self.metadata = metadata
        self.max_megabytes = max_megabytes

        self._schema = None
        self._output_format = None
        self._encoding = None

        self.as_reference = False
        self.output_format = output_format
        self.encoding = encoding
        self.schema = schema
        # TODO: maybe change variable name
        self._out_bytes = None
        self.storage = FileStorage(config)

    @property
    def out_bytes(self):
        """Get resulting bytes
        """

        return self._out_bytes

    @out_bytes.setter
    def out_bytes(self, out_bytes):
        """Set resulting bytes
        """

        self._out_bytes = out_bytes
        self.data = out_bytes

        # TODO: if not set then set to default max size
        if max_megabytes:
            self.max_fileSize = max_megabytes * 1024 * 1024

    @property
    def output_format(self):
        """Get output format
        :rtype: String
        """

        if self._output_format:
            return self._output_format
        else:
            return ''

    @output_format.setter
    def output_format(self, output_format):
        """Set output format
        """
        self._output_format = output_format

    @property
    def encoding(self):
        """Get output encoding
        :rtype: String
        """

        if self._encoding:
            return self._encoding
        else:
            return ''

    @encoding.setter
    def encoding(self, encoding):
        """Set output encoding
        """
        self._encoding = encoding

    @property
    def schema(self):
        """Get output schema
        :rtype: String
        """

        return self._schema

    @schema.setter
    def schema(self, schema):
        """Set output schema
        """
        self._schema = schema

    def describe_xml(self):
        default_format_el = self.formats[0].describe_xml()
        supported_format_elements = [f.describe_xml() for f in self.formats]

        doc = E.Output(
            OWS.Identifier(self.identifier),
            OWS.Title(self.title)
        )

        if self.abstract:
            doc.append(OWS.Abstract(self.abstract))

        for m in self.metadata:
            doc.append(OWS.Metadata(*self.metadata))

        doc.append(
            E.ComplexOutput(
                E.Default(default_format_el),
                E.Supported(*supported_format_elements)
            )
        )

        if self.max_megabytes:
            doc.attrib['maximumMegabytes'] = self.max_megabytes

        return doc

    def execute_xml(self):
        """Render Execute response XML node

        :return: node
        :rtype: ElementMaker
        """

        node = None
        if self.as_reference:
            node = self._execute_xml_reference()
        else:
            node = self._execute_xml_data()

        doc = WPS.Output(
            OWS.Identifier(self.identifier),
            OWS.Title(self.title)
        )
        if self.abstract:
            doc.append(OWS.Abstract(self.abstract))
        doc.append(node)

        return doc

    def _execute_xml_reference(self):
        """Return Reference node
        """
        doc = WPS.Reference()

        # get_url will create the file and return the url for it
        doc.attrib['{http://www.w3.org/1999/xlink}href'] = self.get_url()

        if self.data_format:
            if self.data_format.mime_type:
                doc.attrib['mimeType'] = self.data_format.mime_type
            if self.data_format.encoding:
                doc.attrib['encoding'] = self.data_format.encoding
            if self.data_format.schema:
                doc.attrib['schema'] = self.data_format.schema
        return doc

    def _execute_xml_data(self):
<<<<<<< HEAD
        return WPS.ComplexData(
            self.get_stream().read(),
            mimeType=self.output_format,
            encoding=self.encoding,
            schema=self.schema
        )
=======
        """Return Data node
        """
        doc = WPS.Data()

        complex_doc = WPS.ComplexData(self.data)

        if self.data_format:
            if self.data_format.mime_type:
                complex_doc.attrib['mimeType'] = self.data_format.mime_type
            if self.data_format.encoding:
                complex_doc.attrib['encoding'] = self.data_format.encoding
            if self.data_format.schema:
                complex_doc.attrib['schema'] = self.data_format.schema
        doc.append(complex_doc)
        return doc
>>>>>>> 525e0c77


class BoundingBoxOutput(object):
    """bounding box output
    """
    # TODO: BoundingBoxOutput
    pass


<<<<<<< HEAD
=======
class Format(FormatBase):
    """
    :param mime_type: MIME type allowed for a complex input.
    :param encoding: The encoding of this input or requested for this output
            (e.g., UTF-8).
    """

    def __init__(self, mime_type='', encoding='UTF-8', schema=None):
        FormatBase.__init__(self, mime_type, schema, encoding)

    def describe_xml(self):
        return E.Format(
            OWS.MimeType(self.mime_type) # Zero or one (optional)
        )


>>>>>>> 525e0c77
class Process(object):
    """
    :param handler: A callable that gets invoked for each incoming
                    request. It should accept a single
                    :class:`~WPSRequest` argument and return a
                    :class:`~WPSResponse` object.
    :param identifier: Name of this process.
    :param inputs: List of inputs accepted by this process. They
                   should be :class:`~LiteralInput` and :class:`~ComplexInput`
                   and :class:`~BoundingBoxInput`
                   objects.
    :param outputs: List of outputs returned by this process. They
                   should be :class:`~LiteralOutput` and :class:`~ComplexOutput`
                   and :class:`~BoundingBoxOutput`
                   objects.
    """

<<<<<<< HEAD
    def __init__(self, handler, identifier=None, title='', abstract='', profile=[], wsdl='', metadata=[], inputs=[],
                 outputs=[], version=None, store_supported=False, status_supported=False):
=======
    def __init__(self, handler, identifier=None, title='', abstract='', profile=[], wsdl='', metadata=[], version='None',
                 inputs=[], outputs=[], store_supported=False, status_supported=False):
>>>>>>> 525e0c77
        self.identifier = identifier or handler.__name__
        self.handler = handler
        self.title = title
        self.abstract = abstract
        self.metadata = metadata
        self.profile = profile
<<<<<<< HEAD
        self.wsdl = wsdl
        self.version = version
=======
        self.version = version
        self.wsdl = wsdl
>>>>>>> 525e0c77
        self.inputs = inputs
        self.outputs = outputs
        self.status_location = ''

        if store_supported:
            self.store_supported = 'true'
        else:
            self.store_supported = 'false'

        if status_supported:
            self.status_supported = 'true'
        else:
            self.status_supported = 'false'

        if store_supported:
            self.store_supported = 'true'
        else:
            self.store_supported = 'false'

        if status_supported:
            self.status_supported = 'true'
        else:
            self.status_supported = 'false'

    def capabilities_xml(self):
        doc = WPS.Process(
            OWS.Identifier(self.identifier),
            OWS.Title(self.title)
        )
        if self.abstract:
            doc.append(OWS.Abstract(self.abstract))
        # TODO: See Table 32 Metadata in OGC 06-121r3
        for m in self.metadata:
            doc.append(OWS.Metadata(m))
        if self.profile:
            doc.append(OWS.Profile(self.profile))
        if self.wsdl:
            doc.append(OWS.WSDL(self.wsdl))
        if self.version:
            doc.append({'{http://www.opengis.net/wps/1.0.0}processVersion': self.version})

        return doc

    def describe_xml(self):
        input_elements = [i.describe_xml() for i in self.inputs]
        output_elements = [i.describe_xml() for i in self.outputs]

        doc = E.ProcessDescription(
            {'{http://www.opengis.net/wps/1.0.0}processVersion': "None"},
            OWS.Identifier(self.identifier),
            OWS.Title(self.title)
        )

<<<<<<< HEAD
        # TODO: include if storage of outputs or execute response document is supported
        doc.attrib['storeSupported'] = self.store_supported

        # TODO: include if updating of status data is supported
        doc.attrib['statusSupported'] = self.status_supported

        if self.abstract:
            doc.append(OWS.Abstract(self.abstract))

        for m in self.metadata:
            doc.append(OWS.Metadata({'{http://www.w3.org/1999/xlink}title': m}))

        for p in self.profile:
            doc.append(WPS.Profile(p))

        if self.wsdl:
            doc.append(WPS.WSDL({'{http://www.w3.org/1999/xlink}href': self.wsdl}))

        if input_elements:
            doc.append(E.DataInputs(*input_elements))

        doc.append(E.ProcessOutputs(*output_elements))

        return doc

=======
>>>>>>> 525e0c77
    def execute(self, wps_request):
        wps_response = WPSResponse({o.identifier: o for o in self.outputs})
        wps_response = self.handler(wps_request, wps_response) 

        doc = WPS.ExecuteResponse()

        # Process XML
        process_doc = WPS.Process(
            OWS.Identifier(self.identifier),
            OWS.Title(self.title)
        )
        if self.abstract:
            doc.append(OWS.Abstract(self.abstract))
        # TODO: See Table 32 Metadata in OGC 06-121r3
        for m in self.metadata:
            doc.append(OWS.Metadata(m))
        if self.profile:
            doc.append(OWS.Profile(self.profile))
        if self.wsdl:
            doc.append(OWS.WSDL(self.wsdl))
        #if self.version:
        process_doc.attrib['{http://www.opengis.net/wps/1.0.0}processVersion'] = self.version
        doc.append(process_doc)

        # Status XML
        status_doc = WPS.Status(WPS.ProcessSucceeded("great success"))
        doc.append(status_doc)

        # DataInputs XML if lineage=true
        if wps_request.lineage.lower() == 'true':
            data_inputs = [wps_request.inputs[i].execute_xml() for i in wps_request.inputs]
            datainputs_doc = WPS.DataInputs(*data_inputs)
            doc.append(datainputs_doc)

        # DataOutput definition XML if lineage=true
        if wps_request.lineage.lower() == 'true':
            output_definitions = [i.describe_xml() for i in self.outputs]
            dataoutputs_doc = WPS.OutputDefinitions(*output_definitions)
            doc.append(dataoutputs_doc)

        # Process outputs XML
        output_elements = [wps_response.outputs[o].execute_xml() for o in wps_response.outputs]
        process_output_doc = WPS.ProcessOutputs(*output_elements)
        doc.append(process_output_doc)

        doc.attrib['{http://www.w3.org/2001/XMLSchema-instance}schemaLocation'] = 'http://www.opengis.net/wps/1.0.0 http://schemas.opengis.net/wps/1.0.0/wpsDescribeProcess_response.xsd'
        doc.attrib['service'] = 'WPS'
        doc.attrib['version'] = '1.0.0'
        doc.attrib['{http://www.w3.org/XML/1998/namespace}lang'] = 'en-CA'
        doc.attrib['serviceInstance'] = config.get_config_value('wps', 'serveraddress') + '/wps?service=wps&request=getcapabilities'

        # store the execute response document if true
        if wps_request.store_execute.lower() == 'true':
            file_path = config.get_config_value('server', 'outputPath')
            file_url = config.get_config_value('wps', 'serveraddress') + config.get_config_value('server', 'outputUrl')
            status_uuid = str(uuid4())
            status_file_path = os.path.join(file_path, status_uuid)+'.xml'
            status_file_url = os.path.join(file_url, status_uuid)+'.xml'

            doc.attrib['statusLocation'] = status_file_url

            file_obj = open(status_file_path, 'w')
            # TODO: take the correct encoding
            file_obj.write(etree.tostring(doc, pretty_print=True))
            file_obj.close()

        return doc


class Service(object):
    """ The top-level object that represents a WPS service. It's a WSGI
    application.

    :param processes: A list of :class:`~Process` objects that are
                      provided by this service.
    """

    def __init__(self, processes=[]):
        self.processes = {p.identifier: p for p in processes}

    def get_capabilities(self):
        process_elements = [p.capabilities_xml()
                            for p in self.processes.values()]

        import config

        doc = WPS.Capabilities()

        doc.attrib['service'] = 'WPS'
        doc.attrib['version'] = '1.0.0'
        doc.attrib['{http://www.w3.org/XML/1998/namespace}lang'] = 'en-CA'
        doc.attrib['{http://www.w3.org/2001/XMLSchema-instance}schemaLocation'] = 'http://www.opengis.net/wps/1.0.0 http://schemas.opengis.net/wps/1.0.0/wpsDescribeProcess_response.xsd'
        # TODO: check Table 7 in OGC 05-007r7
        doc.attrib['updateSequence'] = '1'

        # Service Identification
        service_ident_doc = OWS.ServiceIdentification(
            OWS.Title(config.get_config_value('wps', 'title'))
        )

        if config.get_config_value('wps', 'abstract'):
            service_ident_doc.append(OWS.Abstract(config.get_config_value('wps', 'abstract')))

        if config.get_config_value('wps', 'keywords'):
            keywords_doc = OWS.Keywords()
            for k in config.get_config_value('wps', 'keywords').split(','):
                if k:
                    keywords_doc.append(OWS.Keyword(k))
            service_ident_doc.append(keywords_doc)

        service_ident_doc.append(OWS.ServiceType('WPS'))

        for v in config.get_config_value('wps', 'version').split(','):
            service_ident_doc.append(OWS.ServiceTypeVersion(v))

        service_ident_doc.append(OWS.Fees(config.get_config_value('wps', 'fees')))

        for con in config.get_config_value('wps', 'constraints').split(','):
            service_ident_doc.append(OWS.AccessConstraints(con))

        if config.get_config_value('wps', 'profile'):
            service_ident_doc.append(OWS.Profile(config.get_config_value('wps', 'profile')))

        doc.append(service_ident_doc)

        # Service Provider
        service_prov_doc = OWS.ServiceProvider(OWS.ProviderName(config.get_config_value('provider', 'providerName')))

        if config.get_config_value('provider', 'providerSite'):
            service_prov_doc.append(OWS.ProviderSite(
                {'{http://www.w3.org/1999/xlink}href': config.get_config_value('provider', 'providerSite')})
            )

        # Service Contact
        service_contact_doc = OWS.ServiceContact()

        # Add Contact information only if a name is set
        if config.get_config_value('provider', 'individualName'):
            service_contact_doc.append(OWS.IndividualName(config.get_config_value('provider', 'individualName')))
            if config.get_config_value('provider', 'positionName'):
                service_contact_doc.append(OWS.PositionName(config.get_config_value('provider', 'positionName')))
            if config.get_config_value('provider', 'role'):
                service_contact_doc.append(OWS.Role(config.get_config_value('provider', 'role')))

            contact_info_doc = OWS.ContactInfo()

            phone_doc = OWS.Phone()
            if config.get_config_value('provider', 'phoneVoice'):
                phone_doc.append(OWS.Voice(config.get_config_value('provider', 'phoneVoice')))
            if config.get_config_value('provider', 'phoneFacsimile'):
                phone_doc.append(OWS.Facsimile(config.get_config_value('provider', 'phoneFacsimile')))
            # Add Phone if not empty
            if len(phone_doc):
                contact_info_doc.append(phone_doc)

            address_doc = OWS.Address()
            if config.get_config_value('provider', 'deliveryPoint'):
                address_doc.append(OWS.DeliveryPoint(config.get_config_value('provider', 'deliveryPoint')))
            if config.get_config_value('provider', 'city'):
                address_doc.append(OWS.City(config.get_config_value('provider', 'city')))
            if config.get_config_value('provider', 'postalCode'):
                address_doc.append(OWS.PostalCode(config.get_config_value('provider', 'postalCode')))
            if config.get_config_value('provider', 'country'):
                address_doc.append(OWS.Country(config.get_config_value('provider', 'country')))
            if config.get_config_value('provider', 'electronicalMailAddress'):
                address_doc.append(
                    OWS.ElectronicMailAddress(config.get_config_value('provider', 'electronicalMailAddress'))
                )
            # Add Address if not empty
            if len(address_doc):
                contact_info_doc.append(address_doc)

            if config.get_config_value('provider', 'onlineResource'):
                contact_info_doc.append(OWS.OnlineResource(
                    {'{http://www.w3.org/1999/xlink}href': config.get_config_value('provider', 'onlineResource')})
                )
            if config.get_config_value('provider', 'hoursOfService'):
                contact_info_doc.append(OWS.HoursOfService(config.get_config_value('provider', 'hoursOfService')))
            if config.get_config_value('provider', 'contactInstructions'):
                contact_info_doc.append(OWS.ContactInstructions(config.get_config_value('provider', 'contactInstructions')))

            # Add Contact information if not empty
            if len(contact_info_doc):
                service_contact_doc.append(contact_info_doc)

        # Add Service Contact only if ProviderName and PositionName are set
        if len(service_contact_doc):
            service_prov_doc.append(service_contact_doc)

        doc.append(service_prov_doc)

        # Operations Metadata
        operations_metadata_doc = OWS.OperationsMetadata(
            OWS.Operation(
                OWS.DCP(
                    OWS.HTTP(
                        OWS.Get({'{http://www.w3.org/1999/xlink}href': config.get_config_value('wps', 'serveraddress').join("?")}),
                        OWS.Post({'{http://www.w3.org/1999/xlink}href': config.get_config_value('wps', 'serveraddress')}),
                    )
                ),
                name="GetCapabilities"
            ),
            OWS.Operation(
                OWS.DCP(
                    OWS.HTTP(
                        OWS.Get({'{http://www.w3.org/1999/xlink}href': config.get_config_value('wps', 'serveraddress').join("?")}),
                        OWS.Post({'{http://www.w3.org/1999/xlink}href': config.get_config_value('wps', 'serveraddress')}),
                    )
                ),
                name="DescribeProcess"
            ),
            OWS.Operation(
                OWS.DCP(
                    OWS.HTTP(
                        OWS.Get({'{http://www.w3.org/1999/xlink}href': config.get_config_value('wps', 'serveraddress').join("?")}),
                        OWS.Post({'{http://www.w3.org/1999/xlink}href': config.get_config_value('wps', 'serveraddress')}),
                    )
                ),
                name="Execute"
            )
        )
        doc.append(operations_metadata_doc)

        doc.append(WPS.ProcessOfferings(*process_elements))

        languages = config.get_config_value('wps', 'lang').split(',')
        languages_doc = WPS.Languages(
            WPS.Default(
                OWS.Language(languages[0])
            )
        )
        lang_supported_doc = WPS.Supported()
        for l in languages:
            lang_supported_doc.append(OWS.Language(l))
        languages_doc.append(lang_supported_doc)

        doc.append(languages_doc)

        doc.append(WPS.WSDL({'{http://www.w3.org/1999/xlink}href': config.get_config_value('wps', 'serveraddress').join("?WSDL")}))

        return xml_response(doc)

    def describe(self, identifiers):
        if not identifiers:
            raise MissingParameterValue('', 'identifier')
        
        identifier_elements = []
        # 'all' keyword means all processes
        if 'all' in (ident.lower() for ident in identifiers):
            for process in self.processes:
                try:
                    identifier_elements.append(self.processes[process].describe_xml())
                except Exception as e:
                    raise NoApplicableCode(e)
        else:
            for identifier in identifiers:
                try:
                    process = self.processes[identifier]
                except KeyError:
                    raise InvalidParameterValue("Unknown process %r" % identifier, "identifier")
                else:
                    try:
                        identifier_elements.append(process.describe_xml())
                    except Exception as e:
                        raise NoApplicableCode(e)


        doc = WPS.ProcessDescriptions(
            *identifier_elements
        )
        doc.attrib['{http://www.w3.org/2001/XMLSchema-instance}schemaLocation'] = 'http://www.opengis.net/wps/1.0.0 http://schemas.opengis.net/wps/1.0.0/wpsDescribeProcess_response.xsd'
        doc.attrib['service'] = 'WPS'
        doc.attrib['version'] = '1.0.0'
        doc.attrib['{http://www.w3.org/XML/1998/namespace}lang'] = 'en-CA'
        return xml_response(doc)

    def execute(self, identifier, wps_request):
        # check if process is valid
        try:
            process = self.processes[identifier]
        except KeyError:
            raise BadRequest("Unknown process %r" % identifier)
        
        # check if datainputs is required and has been passed
        if process.inputs:
            if wps_request.inputs is None:
                raise MissingParameterValue('', 'datainputs')

        # check if all mandatory inputs have been passed
        request_inputs = {}
        for inpt in process.inputs:
            if inpt.identifier not in wps_request.inputs:
                raise MissingParameterValue('', inpt.identifier)

            # set process inputs to the passed values from GET/POST
            for wps_identifier in wps_request.inputs:
                if inpt.identifier == wps_identifier:
                    wps_attrs = wps_request.inputs[wps_identifier]

                    # set the input to the type defined in the process
                    if isinstance(inpt, ComplexInput):
                        data_input = ComplexInput(inpt.identifier, '', None)
                    else:
                        data_input = LiteralInput(inpt.identifier, '')

                    if isinstance(data_input, ComplexInput):
                        f = Format()
                        f.mime_type = wps_attrs.get('mimetype')
                        f.encoding = wps_attrs.get('encoding')
                        f.schema = wps_attrs.get('schema')
                        data_input.data_format = f
                        data_input.method = wps_attrs.get('method', 'GET')

                        # get the referenced input otherwise get the value of the field
                        is_reference = wps_attrs.get('href', None)
                        if is_reference:
                            data_input.stream = urllib2.urlopen(wps_attrs.get('href'))
                            data_input.as_reference = True
                        else:
                            data_input.data = wps_attrs[wps_identifier]

                    elif isinstance(data_input, LiteralInput):
                        data_input.uom = wps_attrs.get('uom')
                        data_input.data_type = wps_attrs.get('datatype')

                        # get the value of the field
                        data_input.value = wps_attrs[wps_identifier]

                    # add Literal/Complex input to the dict
                    request_inputs[wps_identifier] = data_input

            # Replace the dicts with the dict of Literal/Complex inputs
            wps_request.inputs = request_inputs

        # set all the specified outputs as reference if asReference=true
        for outpt in process.outputs:
            if wps_request.outputs is not None:
                for wps_identifier in wps_request.outputs:
                    if outpt.identifier == wps_identifier:
                        wps_attrs = wps_request.outputs[wps_identifier]

                        is_reference = wps_attrs.get('asReference', None)
                        if is_reference.lower() == 'true':
                            outpt.as_reference = True

        # TODO: uncomment this
        # catch error generated by process code
        #try:
            doc = process.execute(wps_request)
        #except Exception as e:
        #    raise NoApplicableCode(e)

        return xml_response(doc)

    @Request.application
    def __call__(self, http_request):
        try:
            wps_request = WPSRequest(http_request)

            if wps_request.operation == 'getcapabilities':
                return self.get_capabilities()

            elif wps_request.operation == 'describeprocess':
                return self.describe(wps_request.identifiers)

            elif wps_request.operation == 'execute':
                return self.execute(wps_request.identifier, wps_request)

            else:
                raise RuntimeError("Unknown operation %r"
                                   % wps_request.operation)

        except HTTPException as e:
            # transform HTTPException to OWS NoApplicableCode exception
            if not isinstance(e, NoApplicableCode):
                e = NoApplicableCode(e.description, code=e.code)
            return e<|MERGE_RESOLUTION|>--- conflicted
+++ resolved
@@ -11,11 +11,7 @@
 from werkzeug.wrappers import Request, Response
 from werkzeug.exceptions import HTTPException, BadRequest, MethodNotAllowed
 from pywps.exceptions import InvalidParameterValue, \
-<<<<<<< HEAD
     MissingParameterValue, NoApplicableCode, \
-=======
-    MissingParameterValue, NoApplicableCode,\
->>>>>>> 525e0c77
     OperationNotSupported, VersionNegotiationFailed
 from werkzeug.datastructures import MultiDict
 import lxml.etree
@@ -284,32 +280,21 @@
         doc = WPS.ExecuteResponse('WPSRESPONSE')
         return doc
 
-
 class LiteralInput(inout.LiteralInput):
     """
     :param identifier: The name of this input.
     :param data_type: Type of literal input (e.g. `string`, `float`...).
     """
 
-<<<<<<< HEAD
     def __init__(self, identifier, title, data_type=None, abstract='', metadata=[], uom=[], default='',
-                 min_occurs='1', max_occurs='1'):
-        inout.LiteralInput.__init__(self, identifier=identifier, data_type=data_type)
-        self.title = title
-        self.abstract = abstract
+                 min_occurs='1', max_occurs='1', as_reference=False):
+        inout.LiteralInput.__init__(self, identifier=identifier, title=title, abstract=abstract, data_type=data_type)
         self.metadata = metadata
-=======
-    def __init__(self, identifier, title, data_type=None, abstract='', metadata=[], uom=None, default='',
-                 min_occurs='1', max_occurs='1', asReference=False):
-        inout.LiteralInput.__init__(self, identifier=identifier, title=title, abstract=abstract, data_type=data_type)
->>>>>>> 525e0c77
         self.uom = uom
         self.default = default
         self.min_occurs = min_occurs
         self.max_occurs = max_occurs
-<<<<<<< HEAD
-=======
-        self.asReference = asReference
+        self.as_reference = as_reference
         self._value = None
 
     @property
@@ -326,12 +311,10 @@
         """
 
         self._value = value
->>>>>>> 525e0c77
 
     def describe_xml(self):
         doc = E.Input(
             OWS.Identifier(self.identifier),
-<<<<<<< HEAD
             OWS.Title(self.title)
         )
 
@@ -368,15 +351,9 @@
         if self.default:
             doc.append(E.DefaultValue(self.default))
 
-=======
-            E.LiteralData(
-                OWS.DataType(
-                    self.data_type,
-                    reference=xmlschema_2 + self.data_type)
-            )
-        )
-
-    def execute_xml(self):
+        return doc
+
+        def execute_xml(self):
         """Render Execute response XML node
 
         :return: node
@@ -419,7 +396,6 @@
         if self.uom:
             literal_doc.attrib['uom'] = self.uom
         doc.append(literal_doc)
->>>>>>> 525e0c77
         return doc
 
 
@@ -431,47 +407,27 @@
     :param data_format: Format of the passed input. Should be :class:`~Format` object
     """
 
-<<<<<<< HEAD
-    def __init__(self, identifier, title, formats, abstract='', metadata=[], min_occurs='1',
-                 max_occurs='1', max_megabytes=None):
-        inout.ComplexInput.__init__(self, identifier)
-        self.formats = formats
-        self.title = title
-        self.formats = formats
-        self.abstract = abstract
-=======
     def __init__(self, identifier, title, allowed_formats, data_format=None, abstract='', metadata=[], min_occurs='1',
                  max_occurs='1', max_megabytes=None, as_reference=False):
-
         inout.ComplexInput.__init__(self, identifier, title, abstract, data_format=data_format)
         self.allowed_formats = allowed_formats
-        self.data_format = data_format
->>>>>>> 525e0c77
+        self.abstract = abstract
         self.metadata = metadata
         self.min_occurs = min_occurs
         self.max_occurs = max_occurs
         self.max_megabytes = max_megabytes
-<<<<<<< HEAD
-=======
         self.as_reference = as_reference
         self.method = ''
->>>>>>> 525e0c77
 
         # TODO: if not set then set to default max size
         if max_megabytes:
             self.max_fileSize = max_megabytes * 1024 * 1024
 
     def describe_xml(self):
-<<<<<<< HEAD
         default_format_el = self.formats[0].describe_xml()
         supported_format_elements = [f.describe_xml() for f in self.formats]
-
+        
         doc = E.Input(
-=======
-        default_format_el = self.allowed_formats[0].describe_xml()
-        supported_format_elements = [f.describe_xml() for f in self.allowed_formats]
-        return E.Input(
->>>>>>> 525e0c77
             OWS.Identifier(self.identifier),
             OWS.Title(self.title)
         )
@@ -492,15 +448,14 @@
             )
         )
 
-<<<<<<< HEAD
         if self.max_megabytes:
             doc.attrib['maximumMegabytes'] = self.max_megabytes
 
         return doc
-
-=======
+    
     def execute_xml(self):
         """Render Execute response XML node
+
 
         :return: node
         :rtype: ElementMaker
@@ -552,7 +507,6 @@
                 complex_doc.attrib['schema'] = self.data_format.schema
         doc.append(complex_doc)
         return doc
->>>>>>> 525e0c77
 
 class LiteralOutput(inout.LiteralOutput):
     """
@@ -562,18 +516,13 @@
             Should be :class:`~String` object.
     """
 
-<<<<<<< HEAD
     def __init__(self, identifier, title, data_type=None, abstract='', metadata=[], uom=[]):
-=======
-    def __init__(self, identifier, title, data_type='string', abstract='', metadata=[], uom=[]):
->>>>>>> 525e0c77
         inout.LiteralOutput.__init__(self, identifier, data_type=data_type)
         self.title = title
         self.abstract = abstract
         self.metadata = metadata
         self.uom = uom
         self._value = None
-<<<<<<< HEAD
 
     @property
     def value(self):
@@ -588,22 +537,6 @@
         """Set resulting value
         """
 
-=======
-
-    @property
-    def value(self):
-        """Get resulting value
-        :rtype: Stringvalue
-        """
-
-        return self._value
-
-    @value.setter
-    def value(self, value):
-        """Set resulting value
-        """
-
->>>>>>> 525e0c77
         self._value = value
 
     def describe_xml(self):
@@ -639,13 +572,6 @@
     def execute_xml(self):
         doc = WPS.Output(
             OWS.Identifier(self.identifier),
-<<<<<<< HEAD
-            WPS.Data(WPS.LiteralData(
-                self.getvalue(),
-                dataType=self.data_type,
-                reference=xmlschema_2 + self.data_type
-            )
-=======
             OWS.Title(self.title)
         )
 
@@ -666,7 +592,6 @@
                     E.Default(default_uom_element),
                     E.Supported(*supported_uom_elements)
                 )
->>>>>>> 525e0c77
             )
         data_doc.append(literal_data_doc)
 
@@ -686,19 +611,9 @@
             (e.g., UTF-8).
     """
 
-<<<<<<< HEAD
     def __init__(self, identifier, title, formats, output_format=None, encoding="UTF-8",
                  schema=None, abstract='', metadata=[], max_megabytes=None):
         inout.ComplexOutput.__init__(self, identifier)
-=======
-    def __init__(self, identifier, title, formats, output_format=None,
-                 encoding="UTF-8", schema=None):
-        inout.ComplexOutput.__init__(self, identifier)
-
-        self.identifier = identifier
-        self.title = title
->>>>>>> 525e0c77
-        self.formats = formats
         self.title = title
         self.formats = formats
         self.abstract = abstract
@@ -717,6 +632,10 @@
         self._out_bytes = None
         self.storage = FileStorage(config)
 
+        # TODO: if not set then set to default max size
+        if max_megabytes:
+            self.max_fileSize = max_megabytes * 1024 * 1024
+
     @property
     def out_bytes(self):
         """Get resulting bytes
@@ -731,10 +650,6 @@
 
         self._out_bytes = out_bytes
         self.data = out_bytes
-
-        # TODO: if not set then set to default max size
-        if max_megabytes:
-            self.max_fileSize = max_megabytes * 1024 * 1024
 
     @property
     def output_format(self):
@@ -852,14 +767,6 @@
         return doc
 
     def _execute_xml_data(self):
-<<<<<<< HEAD
-        return WPS.ComplexData(
-            self.get_stream().read(),
-            mimeType=self.output_format,
-            encoding=self.encoding,
-            schema=self.schema
-        )
-=======
         """Return Data node
         """
         doc = WPS.Data()
@@ -875,7 +782,6 @@
                 complex_doc.attrib['schema'] = self.data_format.schema
         doc.append(complex_doc)
         return doc
->>>>>>> 525e0c77
 
 
 class BoundingBoxOutput(object):
@@ -885,25 +791,6 @@
     pass
 
 
-<<<<<<< HEAD
-=======
-class Format(FormatBase):
-    """
-    :param mime_type: MIME type allowed for a complex input.
-    :param encoding: The encoding of this input or requested for this output
-            (e.g., UTF-8).
-    """
-
-    def __init__(self, mime_type='', encoding='UTF-8', schema=None):
-        FormatBase.__init__(self, mime_type, schema, encoding)
-
-    def describe_xml(self):
-        return E.Format(
-            OWS.MimeType(self.mime_type) # Zero or one (optional)
-        )
-
-
->>>>>>> 525e0c77
 class Process(object):
     """
     :param handler: A callable that gets invoked for each incoming
@@ -921,39 +808,19 @@
                    objects.
     """
 
-<<<<<<< HEAD
     def __init__(self, handler, identifier=None, title='', abstract='', profile=[], wsdl='', metadata=[], inputs=[],
                  outputs=[], version=None, store_supported=False, status_supported=False):
-=======
-    def __init__(self, handler, identifier=None, title='', abstract='', profile=[], wsdl='', metadata=[], version='None',
-                 inputs=[], outputs=[], store_supported=False, status_supported=False):
->>>>>>> 525e0c77
         self.identifier = identifier or handler.__name__
         self.handler = handler
         self.title = title
         self.abstract = abstract
         self.metadata = metadata
         self.profile = profile
-<<<<<<< HEAD
         self.wsdl = wsdl
         self.version = version
-=======
-        self.version = version
-        self.wsdl = wsdl
->>>>>>> 525e0c77
         self.inputs = inputs
         self.outputs = outputs
         self.status_location = ''
-
-        if store_supported:
-            self.store_supported = 'true'
-        else:
-            self.store_supported = 'false'
-
-        if status_supported:
-            self.status_supported = 'true'
-        else:
-            self.status_supported = 'false'
 
         if store_supported:
             self.store_supported = 'true'
@@ -994,7 +861,7 @@
             OWS.Title(self.title)
         )
 
-<<<<<<< HEAD
+    def execute(self, wps_request):
         # TODO: include if storage of outputs or execute response document is supported
         doc.attrib['storeSupported'] = self.store_supported
 
@@ -1020,8 +887,6 @@
 
         return doc
 
-=======
->>>>>>> 525e0c77
     def execute(self, wps_request):
         wps_response = WPSResponse({o.identifier: o for o in self.outputs})
         wps_response = self.handler(wps_request, wps_response) 
@@ -1367,13 +1232,12 @@
                         if is_reference.lower() == 'true':
                             outpt.as_reference = True
 
-        # TODO: uncomment this
         # catch error generated by process code
-        #try:
-            doc = process.execute(wps_request)
-        #except Exception as e:
-        #    raise NoApplicableCode(e)
-
+        try:
+            doc = WPS.ExecuteResponse(*process.execute(wps_request))
+        except Exception as e:
+            raise NoApplicableCode(e)
+            
         return xml_response(doc)
 
     @Request.application
