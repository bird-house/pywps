##################################################################
# Copyright 2016 OSGeo Foundation,                               #
# represented by PyWPS Project Steering Committee,               #
# licensed under MIT, Please consult LICENSE.txt for details     #
##################################################################


import logging
import os
import sys
import traceback
import json
import shutil
import tempfile

from pywps import WPS, OWS, E, dblog
from pywps.app.WPSResponse import WPSResponse
from pywps.app.WPSResponse import STATUS
from pywps.app.WPSRequest import WPSRequest
import pywps.configuration as config
from pywps._compat import PY2
from pywps.exceptions import (StorageNotSupported, OperationNotSupported,
                              ServerBusy, NoApplicableCode)


LOGGER = logging.getLogger("PYWPS")


class Process(object):
    """
    :param handler: A callable that gets invoked for each incoming
                    request. It should accept a single
                    :class:`pywps.app.WPSRequest` argument and return a
                    :class:`pywps.app.WPSResponse` object.
    :param identifier: Name of this process.
    :param inputs: List of inputs accepted by this process. They
                   should be :class:`~LiteralInput` and :class:`~ComplexInput`
                   and :class:`~BoundingBoxInput`
                   objects.
    :param outputs: List of outputs returned by this process. They
                   should be :class:`~LiteralOutput` and :class:`~ComplexOutput`
                   and :class:`~BoundingBoxOutput`
                   objects.
    :param metadata: List of metadata advertised by this process. They
                     should be :class:`pywps.app.Common.Metadata` objects.
    """

    def __init__(self, handler, identifier, title, abstract='', profile=[], metadata=[], inputs=[],
                 outputs=[], version='None', store_supported=False, status_supported=False, grass_location=None):
        self.identifier = identifier
        self.handler = handler
        self.title = title
        self.abstract = abstract
        self.metadata = metadata
        self.profile = profile
        self.version = version
        self.inputs = inputs
        self.outputs = outputs
        self.uuid = None
        self.status_location = ''
        self.status_url = ''
        self.workdir = None
        self._grass_mapset = None
        self.grass_location = grass_location

        if store_supported:
            self.store_supported = 'true'
        else:
            self.store_supported = 'false'

        if status_supported:
            self.status_supported = 'true'
        else:
            self.status_supported = 'false'

    def capabilities_xml(self):
        doc = WPS.Process(
            OWS.Identifier(self.identifier),
            OWS.Title(self.title)
        )
        if self.abstract:
            doc.append(OWS.Abstract(self.abstract))
        for m in self.metadata:
            doc.append(OWS.Metadata(dict(m)))
        if self.profile:
            doc.append(OWS.Profile(self.profile))
        if self.version != 'None':
            doc.attrib['{http://www.opengis.net/wps/1.0.0}processVersion'] = self.version
        else:
            doc.attrib['{http://www.opengis.net/wps/1.0.0}processVersion'] = 'undefined'

        return doc

    def describe_xml(self):
        input_elements = [i.describe_xml() for i in self.inputs]
        output_elements = [i.describe_xml() for i in self.outputs]

        doc = E.ProcessDescription(
            OWS.Identifier(self.identifier),
            OWS.Title(self.title)
        )
        doc.attrib['{http://www.opengis.net/wps/1.0.0}processVersion'] = self.version

        if self.store_supported == 'true':
            doc.attrib['storeSupported'] = self.store_supported

        if self.status_supported == 'true':
            doc.attrib['statusSupported'] = self.status_supported

        if self.abstract:
            doc.append(OWS.Abstract(self.abstract))

        for m in self.metadata:
<<<<<<< HEAD
            if isinstance(m, tuple):
                doc.append(OWS.Metadata({
                    '{http://www.w3.org/1999/xlink}title': m[0],
                    '{http://www.w3.org/1999/xlink}href': m[1]
                }))
            else:
                doc.append(OWS.Metadata({
                    '{http://www.w3.org/1999/xlink}title': m,
                }))
=======
            doc.append(OWS.Metadata(dict(m)))
>>>>>>> 83b2a25b

        for p in self.profile:
            doc.append(WPS.Profile(p))

        if input_elements:
            doc.append(E.DataInputs(*input_elements))

        doc.append(E.ProcessOutputs(*output_elements))

        return doc

    def execute(self, wps_request, uuid):
        self._set_uuid(uuid)
        self.async = False
        wps_response = WPSResponse(self, wps_request, self.uuid)

        LOGGER.debug('Check if status storage and updating are supported by this process')
        if wps_request.store_execute == 'true':
            if self.store_supported != 'true':
                raise StorageNotSupported('Process does not support the storing of the execute response')

            if wps_request.status == 'true':
                if self.status_supported != 'true':
                    raise OperationNotSupported('Process does not support the updating of status')

                wps_response.status = STATUS.STORE_AND_UPDATE_STATUS
                self.async = True
            else:
                wps_response.status = STATUS.STORE_STATUS

        LOGGER.debug('Check if updating of status is not required then no need to spawn a process')

        wps_response = self._execute_process(self.async, wps_request, wps_response)

        return wps_response

    def _set_uuid(self, uuid):
        """Set uuid and status ocation apth and url
        """

        self.uuid = uuid

        file_path = config.get_config_value('server', 'outputpath')

        file_url = config.get_config_value('server', 'outputurl')

        self.status_location = os.path.join(file_path, str(self.uuid)) + '.xml'
        self.status_url = os.path.join(file_url, str(self.uuid)) + '.xml'

    def _execute_process(self, async, wps_request, wps_response):
        """Uses :module:`multiprocessing` module for sending process to
        background BUT first, check for maxprocesses configuration value

        :param async: run in asynchronous mode
        :return: wps_response or None
        """

        maxparallel = int(config.get_config_value('server', 'parallelprocesses'))
        running = dblog.get_running().count()
        stored = dblog.get_stored().count()

        # async
        if async:

            # run immedietly
            if running < maxparallel or maxparallel == -1:
                self._run_async(wps_request, wps_response)

            # try to store for later usage
            else:
                wps_response = self._store_process(stored,
                                                   wps_request, wps_response)

        # not async
        else:
            if running < maxparallel or maxparallel == -1:
                wps_response = self._run_process(wps_request, wps_response)
            else:
                raise ServerBusy('Maximum number of parallel running processes reached. Please try later.')

        return wps_response

    def _run_async(self, wps_request, wps_response):
        import multiprocessing
        process = multiprocessing.Process(
            target=self._run_process,
            args=(wps_request, wps_response)
        )
        process.start()

    def _store_process(self, stored, wps_request, wps_response):
        """Try to store given requests
        """

        maxprocesses = int(config.get_config_value('server', 'maxprocesses'))

        if stored < maxprocesses:
            dblog.store_process(self.uuid, wps_request)
        else:
            raise ServerBusy('Maximum number of parallel running processes reached. Please try later.')

        return wps_response

    def _run_process(self, wps_request, wps_response):
        try:
            self._set_grass()
            wps_response.update_status('PyWPS Process started', 0)
            wps_response = self.handler(wps_request, wps_response)

            # if (not wps_response.status_percentage) or (wps_response.status_percentage != 100):
            LOGGER.debug('Updating process status to 100% if everything went correctly')
            wps_response.update_status('PyWPS Process {} finished'.format(self.title),
                                       100, STATUS.DONE_STATUS, clean=self.async)
        except Exception as e:
            traceback.print_exc()
            LOGGER.debug('Retrieving file and line number where exception occurred')
            exc_type, exc_obj, exc_tb = sys.exc_info()
            found = False
            while not found:
                # search for the _handler method
                m_name = exc_tb.tb_frame.f_code.co_name
                if m_name == '_handler':
                    found = True
                else:
                    if exc_tb.tb_next is not None:
                        exc_tb = exc_tb.tb_next
                    else:
                        # if not found then take the first
                        exc_tb = sys.exc_info()[2]
                        break
            fname = os.path.split(exc_tb.tb_frame.f_code.co_filename)[1]
            method_name = exc_tb.tb_frame.f_code.co_name

            # update the process status to display process failed
            msg = 'Process error: %s.%s Line %i %s' % (fname, method_name, exc_tb.tb_lineno, e)
            LOGGER.error(msg)

            if not wps_response:
                raise NoApplicableCode('Response is empty. Make sure the _handler method is returning a valid object.')
            else:
                wps_response.update_status(msg, -1)

        # tr
        stored_request = dblog.get_first_stored()
        if stored_request:
            (uuid, request_json) = (stored_request.uuid, stored_request.request)
            new_wps_request = WPSRequest()
            new_wps_request.json = json.loads(request_json)
            new_wps_response = WPSResponse(self, new_wps_request, uuid)
            new_wps_response.status = STATUS.STORE_AND_UPDATE_STATUS
            self._set_uuid(uuid)
            self._run_async(new_wps_request, new_wps_response)
            dblog.remove_stored(uuid)

        return wps_response

    def clean(self):
        """Clean the process working dir and other temporary files
        """
        LOGGER.info("Removing temporary working directory: %s" % self.workdir)
        try:
            if os.path.isdir(self.workdir):
                shutil.rmtree(self.workdir)
            if self._grass_mapset and os.path.isdir(self._grass_mapset):
                LOGGER.info("Removing temporary GRASS GIS mapset: %s" % self._grass_mapset)
                shutil.rmtree(self._grass_mapset)
        except WindowsError as err:
                LOGGER.error('Windows Error: %s', err)
        except Exception as err:
                LOGGER.error('Unable to remove directory: %s', err)

    def set_workdir(self, workdir):
        """Set working dir for all inputs and outputs

        this is the directory, where all the data are being stored to
        """

        self.workdir = workdir
        for inpt in self.inputs:
            inpt.workdir = workdir

        for outpt in self.outputs:
            outpt.workdir = workdir

    def _set_grass(self):
        """Handle given grass_location parameter of the constructor

        location is either directory name or 'epsg:1234' form

        in the first case, new temporary mapset within the location will be
        created

        in the second case, location will be created in self.workdir

        the mapset should be deleted automatically using self.clean() method
        """

        if not PY2:
            LOGGER.warning('Seems PyWPS is running in Python-3 ' +
                           'environment, but GRASS GIS supports Python-2 only')
            return

        if self.grass_location:

            from grass.script import core as grass

            dbase = ''
            location = ''

            # HOME needs to be set - and that is usually not the case for httpd
            # server
            os.environ['HOME'] = self.workdir

            # GISRC envvariable needs to be set
            gisrc = open(os.path.join(self.workdir, 'GISRC'), 'w')
            gisrc.write("GISDBASE: %s\n" % self.workdir)
            gisrc.write("GUI: txt\n")
            gisrc.close()
            os.environ['GISRC'] = gisrc.name

            # create new location from epsg code
            if self.grass_location.lower().startswith('epsg:'):
                epsg = self.grass_location.lower().replace('epsg:', '')
                dbase = self.workdir
                os.environ['GISDBASE'] = self.workdir
                location = 'pywps_location'
                grass.run_command('g.gisenv', set="GISDBASE=%s" % dbase)
                grass.run_command('g.proj', flags="t", location=location, epsg=epsg)
                LOGGER.debug('GRASS location based on EPSG code created')

            # create temporary mapset within existing location
            elif os.path.isdir(self.grass_location):
                LOGGER.debug('Temporary mapset will be created')
                dbase = os.path.dirname(self.grass_location)
                location = os.path.basename(self.grass_location)
                grass.run_command('g.gisenv', set="GISDBASE=%s" % dbase)

            else:
                raise NoApplicableCode('Location does exists or does not seem ' +
                                       'to be in "EPSG:XXXX" form nor is it existing directory: %s' % location)

            # copy projection files from PERMAMENT mapset to temporary mapset
            mapset_name = tempfile.mkdtemp(prefix='pywps_', dir=os.path.join(dbase, location))
            shutil.copy(os.path.join(dbase, location, 'PERMANENT',
                        'DEFAULT_WIND'), os.path.join(mapset_name, 'WIND'))
            shutil.copy(os.path.join(dbase, location, 'PERMANENT',
                        'PROJ_EPSG'), os.path.join(mapset_name, 'PROJ_EPSG'))
            shutil.copy(os.path.join(dbase, location, 'PERMANENT',
                        'PROJ_INFO'), os.path.join(mapset_name, 'PROJ_INFO'))
            shutil.copy(os.path.join(dbase, location, 'PERMANENT',
                        'PROJ_UNITS'), os.path.join(mapset_name, 'PROJ_UNITS'))

            # set _grass_mapset attribute - will be deleted once handler ends
            self._grass_mapset = mapset_name

            # final initialization
            LOGGER.debug('GRASS Mapset set to %s' % mapset_name)
            grass.run_command('g.gisenv', set="LOCATION_NAME=%s" % location)
            grass.run_command('g.gisenv', set="MAPSET=%s" % os.path.basename(mapset_name))

            LOGGER.debug('GRASS environment initialised')
            LOGGER.debug('GISRC {}, GISBASE {}, GISDBASE {}, LOCATION {}, MAPSET {}'.format(
                         os.environ.get('GISRC'), os.environ.get('GISBASE'),
                         dbase, location, os.path.basename(mapset_name)))<|MERGE_RESOLUTION|>--- conflicted
+++ resolved
@@ -111,19 +111,7 @@
             doc.append(OWS.Abstract(self.abstract))
 
         for m in self.metadata:
-<<<<<<< HEAD
-            if isinstance(m, tuple):
-                doc.append(OWS.Metadata({
-                    '{http://www.w3.org/1999/xlink}title': m[0],
-                    '{http://www.w3.org/1999/xlink}href': m[1]
-                }))
-            else:
-                doc.append(OWS.Metadata({
-                    '{http://www.w3.org/1999/xlink}title': m,
-                }))
-=======
             doc.append(OWS.Metadata(dict(m)))
->>>>>>> 83b2a25b
 
         for p in self.profile:
             doc.append(WPS.Profile(p))
