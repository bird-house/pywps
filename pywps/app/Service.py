##################################################################
# Copyright 2018 Open Source Geospatial Foundation and others    #
# licensed under MIT, Please consult LICENSE.txt for details     #
##################################################################

import logging
import tempfile
from werkzeug.exceptions import HTTPException
from werkzeug.wrappers import Request, Response
from pywps._compat import PY2
from pywps._compat import urlparse
from pywps.app.WPSRequest import WPSRequest
import pywps.configuration as config
from pywps.exceptions import MissingParameterValue, NoApplicableCode, InvalidParameterValue, FileSizeExceeded, \
    StorageNotSupported, FileURLNotSupported
from pywps.inout.inputs import ComplexInput, LiteralInput, BoundingBoxInput
from pywps.dblog import log_request, store_status
from pywps import response
from pywps.response.status import WPS_STATUS

from collections import deque, OrderedDict
import os
import sys
import uuid
import copy
import requests
import shutil


LOGGER = logging.getLogger("PYWPS")


class Service(object):

    """ The top-level object that represents a WPS service. It's a WSGI
    application.

    :param processes: A list of :class:`~Process` objects that are
                      provided by this service.

    :param cfgfiles: A list of configuration files
    """

    def __init__(self, processes=[], cfgfiles=None):
        # ordered dict of processes
        self.processes = OrderedDict((p.identifier, p) for p in processes)

        if cfgfiles:
            config.load_configuration(cfgfiles)

        if config.get_config_value('logging', 'file') and config.get_config_value('logging', 'level'):
            LOGGER.setLevel(getattr(logging, config.get_config_value('logging', 'level')))
            fh = logging.FileHandler(config.get_config_value('logging', 'file'))
            fh.setFormatter(logging.Formatter(config.get_config_value('logging', 'format')))
            LOGGER.addHandler(fh)
        else:  # NullHandler | StreamHandler
            LOGGER.addHandler(logging.NullHandler())

    def get_capabilities(self, wps_request, uuid):

        response_cls = response.get_response("capabilities")
        return response_cls(wps_request, uuid, version=wps_request.version, processes=self.processes)

    def describe(self, wps_request, uuid, identifiers):

        response_cls = response.get_response("describe")
        return response_cls(wps_request, uuid, processes=self.processes,
                            identifiers=identifiers)

    def execute(self, identifier, wps_request, uuid):
        """Parse and perform Execute WPS request call

        :param identifier: process identifier string
        :param wps_request: pywps.WPSRequest structure with parsed inputs, still in memory
        :param uuid: string identifier of the request
        """
        self._set_grass()
        process = self.prepare_process_for_execution(identifier)
        return self._parse_and_execute(process, wps_request, uuid)

    def prepare_process_for_execution(self, identifier):
        """Prepare the process identified by ``identifier`` for execution.
        """
        try:
            process = self.processes[identifier]
        except KeyError:
            raise InvalidParameterValue("Unknown process '%r'" % identifier, 'Identifier')
        # make deep copy of the process instace
        # so that processes are not overriding each other
        # just for execute
        process = copy.deepcopy(process)
        process.service = self
        workdir = os.path.abspath(config.get_config_value('server', 'workdir'))
        tempdir = tempfile.mkdtemp(prefix='pywps_process_', dir=workdir)
        process.set_workdir(tempdir)
        return process

    def _parse_and_execute(self, process, wps_request, uuid):
        """Parse and execute request
        """

        LOGGER.debug('Checking if all mandatory inputs have been passed')
        data_inputs = {}
        for inpt in process.inputs:
            # Replace the dicts with the dict of Literal/Complex inputs
            # set the input to the type defined in the process.

            request_inputs = None
            if inpt.identifier in wps_request.inputs:
                request_inputs = wps_request.inputs[inpt.identifier]

            if not request_inputs:
                if inpt.data_set:
                    data_inputs[inpt.identifier] = [inpt.clone()]
            else:

                if isinstance(inpt, ComplexInput):
                    data_inputs[inpt.identifier] = self.create_complex_inputs(
                        inpt, request_inputs)
                elif isinstance(inpt, LiteralInput):
                    data_inputs[inpt.identifier] = self.create_literal_inputs(
                        inpt, request_inputs)
                elif isinstance(inpt, BoundingBoxInput):
                    data_inputs[inpt.identifier] = self.create_bbox_inputs(
                        inpt, request_inputs)

        for inpt in process.inputs:

            if inpt.identifier not in data_inputs:
                if inpt.min_occurs > 0:
                    LOGGER.error('Missing parameter value: %s', inpt.identifier)
                    raise MissingParameterValue(
                        inpt.identifier, inpt.identifier)

        wps_request.inputs = data_inputs

        # set as_reference to True for all the outputs specified as reference
        # if the output is not required to be raw
        if not wps_request.raw:
            for wps_outpt in wps_request.outputs:

                is_reference = wps_request.outputs[
                    wps_outpt].get('asReference', 'false')
                if is_reference.lower() == 'true':
                    # check if store is supported
                    if process.store_supported == 'false':
                        raise StorageNotSupported(
                            'The storage of data is not supported for this process.')

                    is_reference = True
                else:
                    is_reference = False

                for outpt in process.outputs:
                    if outpt.identifier == wps_outpt:
                        outpt.as_reference = is_reference

        wps_response = process.execute(wps_request, uuid)
        return wps_response

<<<<<<< HEAD
    def _get_complex_input_handler(self, href):
        """Return function for parsing and storing complexdata
        :param href: href object yes or not
        """

        def href_handler(complexinput, datain):
            """<wps:Reference /> handler"""
            # save the reference input in workdir
            tmp_file = _build_input_file_name(
                href=datain.get('href'),
                workdir=complexinput.workdir,
                extension=_extension(complexinput))

            try:
                reference_file = _openurl(datain)
                data_size = reference_file.headers.get('Content-Length', 0)
            except Exception as e:
                raise NoApplicableCode('File reference error: %s' % e)

            # if the response did not return a 'Content-Length' header then
            # calculate the size
            if data_size == 0:
                LOGGER.debug('no Content-Length, calculating size')

            # check if input file size was not exceeded
            complexinput.calculate_max_input_size()
            max_byte_size = complexinput.max_size * 1024 * 1024
            if int(data_size) > int(max_byte_size):
                raise FileSizeExceeded('File size for input exceeded.'
                                       ' Maximum allowed: %i megabytes' %
                                       complexinput.max_size, complexinput.identifier)

            if complexinput.data_format.mime_type in ['application/x-ogc-dods', ]:
                # Skip the download
                complexinput.data = datain.get('href')

            else:
                try:
                    with open(tmp_file, 'wb') as f:
                        data_size = 0
                        for chunk in reference_file.iter_content(chunk_size=1024):
                            data_size += len(chunk)
                            if int(data_size) > int(max_byte_size):
                                raise FileSizeExceeded('File size for input exceeded.'
                                                       ' Maximum allowed: %i megabytes' %
                                                       complexinput.max_size, complexinput.identifier)
                            f.write(chunk)
                except Exception as e:
                    raise NoApplicableCode(e)

                complexinput.file = tmp_file

            complexinput.url = datain.get('href')
            complexinput.as_reference = True

        def file_handler(complexinput, datain):
            """<wps:Reference /> handler.
            Used when href is a file url."""
            # check if file url is allowed
            _validate_file_input(href=datain.get('href'))
            # save the file reference input in workdir
            tmp_file = _build_input_file_name(
                href=datain.get('href'),
                workdir=complexinput.workdir,
                extension=_extension(complexinput))
            try:
                inpt_file = urlparse(datain.get('href')).path
                inpt_file = os.path.abspath(inpt_file)
                os.symlink(inpt_file, tmp_file)
                LOGGER.debug("Linked input file %s to %s.", inpt_file, tmp_file)
            except Exception:
                # TODO: handle os.symlink on windows
                # raise NoApplicableCode("Could not link file reference: %s" % e)
                LOGGER.warn("Could not link file reference")
                shutil.copy2(inpt_file, tmp_file)

            complexinput.file = tmp_file
            complexinput.url = datain.get('href')
            complexinput.as_reference = True

        def data_handler(complexinput, datain):
            """<wps:Data> ... </wps:Data> handler"""

            complexinput.data = datain.get('data')

        if href:
            if urlparse(href).scheme == 'file':
                return file_handler
            else:
                return href_handler
        else:
            return data_handler

=======
>>>>>>> 99aa0064
    def create_complex_inputs(self, source, inputs):
        """Create new ComplexInput as clone of original ComplexInput
        because of inputs can be more then one, take it just as Prototype.

        :param source: The process's input definition.
        :param inputs: The request input data.
        :return collections.deque:
        """

        outinputs = deque(maxlen=source.max_occurs)

        for inpt in inputs:
            data_input = source.clone()
            frmt = data_input.supported_formats[0]
            if 'mimeType' in inpt:
                if inpt['mimeType']:
                    frmt = data_input.get_format(inpt['mimeType'])
                else:
                    frmt = data_input.data_format

            if frmt:
                data_input.data_format = frmt
            else:
                raise InvalidParameterValue(
                    'Invalid mimeType value %s for input %s' %
                    (inpt.get('mimeType'), source.identifier),
                    'mimeType')

            data_input.method = inpt.get('method', 'GET')
            data_input.process(inpt)
            outinputs.append(data_input)

        if len(outinputs) < source.min_occurs:
            raise MissingParameterValue(description="Given data input is missing", locator=source.identifier)
        return outinputs

    def create_literal_inputs(self, source, inputs):
        """ Takes the http_request and parses the input to objects
        :return collections.deque:
        """

        outinputs = deque(maxlen=source.max_occurs)

        for inpt in inputs:
            newinpt = source.clone()
            # set the input to the type defined in the process
            newinpt.uom = inpt.get('uom')
            data_type = inpt.get('datatype')
            if data_type:
                newinpt.data_type = data_type

            # get the value of the field
            newinpt.data = inpt.get('data')

            outinputs.append(newinpt)

        if len(outinputs) < source.min_occurs:
            raise MissingParameterValue(locator=source.identifier)

        return outinputs

    def _set_grass(self):
        """Set environment variables needed for GRASS GIS support
        """

        if not PY2:
            LOGGER.debug('Python3 is not supported by GRASS')
            return

        gisbase = config.get_config_value('grass', 'gisbase')
        if gisbase and os.path.isdir(gisbase):
            LOGGER.debug('GRASS GISBASE set to %s' % gisbase)

            os.environ['GISBASE'] = gisbase

            os.environ['LD_LIBRARY_PATH'] = '{}:{}'.format(
                os.environ.get('LD_LIBRARY_PATH'),
                os.path.join(gisbase, 'lib'))
            os.putenv('LD_LIBRARY_PATH', os.environ.get('LD_LIBRARY_PATH'))

            os.environ['PATH'] = '{}:{}:{}'.format(
                os.environ.get('PATH'),
                os.path.join(gisbase, 'bin'),
                os.path.join(gisbase, 'scripts'))
            os.putenv('PATH', os.environ.get('PATH'))

            python_path = os.path.join(gisbase, 'etc', 'python')
            os.environ['PYTHONPATH'] = '{}:{}'.format(os.environ.get('PYTHONPATH'),
                                                      python_path)
            os.putenv('PYTHONPATH', os.environ.get('PYTHONPATH'))
            sys.path.insert(0, python_path)

    def create_bbox_inputs(self, source, inputs):
        """ Takes the http_request and parses the input to objects
        :return collections.deque:
        """

        outinputs = deque(maxlen=source.max_occurs)

        for datainput in inputs:
            newinpt = source.clone()
            newinpt.data = [datainput.minx, datainput.miny,
                            datainput.maxx, datainput.maxy]
            outinputs.append(newinpt)

        if len(outinputs) < source.min_occurs:
            raise MissingParameterValue(
                description='Number of inputs is lower than minium required number of inputs',
                locator=source.identifier)

        return outinputs

    # May not raise exceptions, this function must return a valid werkzeug.wrappers.Response.
    def call(self, http_request):

        try:
            # This try block handle Exception generated before the request is accepted. Once the request is accepted
            # a valid wps_reponse must exist. To report error use the wps_response using
            # wps_response._update_status(WPS_STATUS.FAILED, ...).
            #
            # We need this behaviour to handle the status file correctly, once the request is accepted, a
            # status file may be created and failure must be reported in this file instead of a raw ows:ExceptionReport
            #
            # Exeception from CapabilityResponse and DescribeResponse are always catched by this try ... except close
            # because they never have status.

            request_uuid = uuid.uuid1()

            environ_cfg = http_request.environ.get('PYWPS_CFG')
            if 'PYWPS_CFG' not in os.environ and environ_cfg:
                LOGGER.debug('Setting PYWPS_CFG to %s', environ_cfg)
                os.environ['PYWPS_CFG'] = environ_cfg

            wps_request = WPSRequest(http_request)
            LOGGER.info('Request: %s', wps_request.operation)
            if wps_request.operation in ['getcapabilities',
                                         'describeprocess',
                                         'execute']:
                log_request(request_uuid, wps_request)
                try:
                    response = None
                    if wps_request.operation == 'getcapabilities':
                        response = self.get_capabilities(wps_request, request_uuid)
                        response._update_status(WPS_STATUS.SUCCEEDED, u'', 100)

                    elif wps_request.operation == 'describeprocess':
                        response = self.describe(wps_request, request_uuid, wps_request.identifiers)
                        response._update_status(WPS_STATUS.SUCCEEDED, u'', 100)

                    elif wps_request.operation == 'execute':
                        response = self.execute(
                            wps_request.identifier,
                            wps_request,
                            request_uuid
                        )
                    return response
                except Exception as e:
                    # This ensure that logged request get terminated in case of exception while the request is not
                    # accepted
                    store_status(request_uuid, WPS_STATUS.FAILED, u'Request rejected due to exception', 100)
                    raise e
            else:
                raise RuntimeError("Unknown operation %r"
                                   % wps_request.operation)

        except NoApplicableCode as e:
            return e
        except HTTPException as e:
            return NoApplicableCode(e.description, code=e.code)
        except Exception as e:
            return NoApplicableCode("No applicable error code, please check error log.", code=500)

    @Request.application
    def __call__(self, http_request):
        return self.call(http_request)


def _openurl(inpt):
    """use requests to open given href
    """
    data = None
    href = inpt.get('href')

    LOGGER.debug('Fetching URL %s', href)
    if inpt.get('method') == 'POST':
        if 'body' in inpt:
            data = inpt.get('body')
        elif 'bodyreference' in inpt:
            data = requests.get(url=inpt.get('bodyreference')).text

        reference_file = requests.post(url=href, data=data, stream=True)
    else:
        reference_file = requests.get(url=href, stream=True)

    return reference_file


def _build_input_file_name(href, workdir, extension=None):
    href = href or ''
    url_path = urlparse(href).path or ''
    file_name = os.path.basename(url_path).strip() or 'input'
    (prefix, suffix) = os.path.splitext(file_name)
    suffix = suffix or extension or ''
    if prefix and suffix:
        file_name = prefix + suffix
    input_file_name = os.path.join(workdir, file_name)
    # build tempfile in case of duplicates
    if os.path.exists(input_file_name):
        input_file_name = tempfile.mkstemp(
            suffix=suffix, prefix=prefix + '_',
            dir=workdir)[1]
    return input_file_name


def _validate_file_input(href):
    href = href or ''
    parsed_url = urlparse(href)
    if parsed_url.scheme != 'file':
        raise FileURLNotSupported('Invalid URL scheme')
    file_path = parsed_url.path
    if not file_path:
        raise FileURLNotSupported('Invalid URL path')
    file_path = os.path.abspath(file_path)
    # build allowed paths list
    inputpaths = config.get_config_value('server', 'allowedinputpaths')
    allowed_paths = [os.path.abspath(p.strip()) for p in inputpaths.split(':') if p.strip()]
    for allowed_path in allowed_paths:
        if file_path.startswith(allowed_path):
            LOGGER.debug("Accepted file url as input.")
            return
    raise FileURLNotSupported()


def _extension(complexinput):
    extension = None
    if complexinput.data_format:
        extension = complexinput.data_format.extension
    return extension<|MERGE_RESOLUTION|>--- conflicted
+++ resolved
@@ -158,102 +158,6 @@
         wps_response = process.execute(wps_request, uuid)
         return wps_response
 
-<<<<<<< HEAD
-    def _get_complex_input_handler(self, href):
-        """Return function for parsing and storing complexdata
-        :param href: href object yes or not
-        """
-
-        def href_handler(complexinput, datain):
-            """<wps:Reference /> handler"""
-            # save the reference input in workdir
-            tmp_file = _build_input_file_name(
-                href=datain.get('href'),
-                workdir=complexinput.workdir,
-                extension=_extension(complexinput))
-
-            try:
-                reference_file = _openurl(datain)
-                data_size = reference_file.headers.get('Content-Length', 0)
-            except Exception as e:
-                raise NoApplicableCode('File reference error: %s' % e)
-
-            # if the response did not return a 'Content-Length' header then
-            # calculate the size
-            if data_size == 0:
-                LOGGER.debug('no Content-Length, calculating size')
-
-            # check if input file size was not exceeded
-            complexinput.calculate_max_input_size()
-            max_byte_size = complexinput.max_size * 1024 * 1024
-            if int(data_size) > int(max_byte_size):
-                raise FileSizeExceeded('File size for input exceeded.'
-                                       ' Maximum allowed: %i megabytes' %
-                                       complexinput.max_size, complexinput.identifier)
-
-            if complexinput.data_format.mime_type in ['application/x-ogc-dods', ]:
-                # Skip the download
-                complexinput.data = datain.get('href')
-
-            else:
-                try:
-                    with open(tmp_file, 'wb') as f:
-                        data_size = 0
-                        for chunk in reference_file.iter_content(chunk_size=1024):
-                            data_size += len(chunk)
-                            if int(data_size) > int(max_byte_size):
-                                raise FileSizeExceeded('File size for input exceeded.'
-                                                       ' Maximum allowed: %i megabytes' %
-                                                       complexinput.max_size, complexinput.identifier)
-                            f.write(chunk)
-                except Exception as e:
-                    raise NoApplicableCode(e)
-
-                complexinput.file = tmp_file
-
-            complexinput.url = datain.get('href')
-            complexinput.as_reference = True
-
-        def file_handler(complexinput, datain):
-            """<wps:Reference /> handler.
-            Used when href is a file url."""
-            # check if file url is allowed
-            _validate_file_input(href=datain.get('href'))
-            # save the file reference input in workdir
-            tmp_file = _build_input_file_name(
-                href=datain.get('href'),
-                workdir=complexinput.workdir,
-                extension=_extension(complexinput))
-            try:
-                inpt_file = urlparse(datain.get('href')).path
-                inpt_file = os.path.abspath(inpt_file)
-                os.symlink(inpt_file, tmp_file)
-                LOGGER.debug("Linked input file %s to %s.", inpt_file, tmp_file)
-            except Exception:
-                # TODO: handle os.symlink on windows
-                # raise NoApplicableCode("Could not link file reference: %s" % e)
-                LOGGER.warn("Could not link file reference")
-                shutil.copy2(inpt_file, tmp_file)
-
-            complexinput.file = tmp_file
-            complexinput.url = datain.get('href')
-            complexinput.as_reference = True
-
-        def data_handler(complexinput, datain):
-            """<wps:Data> ... </wps:Data> handler"""
-
-            complexinput.data = datain.get('data')
-
-        if href:
-            if urlparse(href).scheme == 'file':
-                return file_handler
-            else:
-                return href_handler
-        else:
-            return data_handler
-
-=======
->>>>>>> 99aa0064
     def create_complex_inputs(self, source, inputs):
         """Create new ComplexInput as clone of original ComplexInput
         because of inputs can be more then one, take it just as Prototype.
