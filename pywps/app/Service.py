--- conflicted
+++ resolved
@@ -48,13 +48,8 @@
 
         if config.get_config_value('logging', 'file') and config.get_config_value('logging', 'level'):
             LOGGER.setLevel(getattr(logging, config.get_config_value('logging', 'level')))
-<<<<<<< HEAD
             msg_fmt = '%(asctime)s] [%(levelname)s] file=%(pathname)s line=%(lineno)s module=%(module)s function=%(funcName)s %(message)s'
             fh = logging.FileHandler(config.get_config_value('logging', 'file'))
-=======
-            msg_fmt = '%(asctime)s] [%(levelname)s] file=%(pathname)s line=%(lineno)s module=%(module)s function=%(funcName)s %(message)s'  # noqa
-            fh = logging.FileHandler(config.get_config_value('server', 'file'))
->>>>>>> 0be49752
             fh.setFormatter(logging.Formatter(msg_fmt))
             LOGGER.addHandler(fh)
         else:  # NullHandler
